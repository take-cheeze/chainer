#!/usr/bin/env python
"""Convnet example using CIFAR10 or CIFAR100 dataset

This code is a custom loop version of train_cifar.py. That is, we train
models without using the Trainer class in chainer and instead write a
training loop that manually computes the loss of minibatches and
applies an optimizer to update the model.
"""
import argparse

import chainer
from chainer import configuration
from chainer.dataset import convert
import chainer.links as L
from chainer import serializers

from chainer.datasets import get_cifar10
from chainer.datasets import get_cifar100

import models.VGG


def main():
    parser = argparse.ArgumentParser(description='Chainer CIFAR example:')
    parser.add_argument('--dataset', '-d', default='cifar10',
                        help='The dataset to use: cifar10 or cifar100')
    parser.add_argument('--batchsize', '-b', type=int, default=64,
                        help='Number of images in each mini-batch')
    parser.add_argument('--learnrate', '-l', type=float, default=0.05,
                        help='Learning rate for SGD')
    parser.add_argument('--epoch', '-e', type=int, default=300,
                        help='Number of sweeps over the dataset to train')
    parser.add_argument('--gpu', '-g', type=int, default=0,
                        help='GPU ID (negative value indicates CPU)')
    parser.add_argument('--out', '-o', default='result',
                        help='Directory to output the result')
    parser.add_argument('--test', action='store_true',
                        help='Use tiny datasets for quick tests')
    parser.add_argument('--resume', '-r', default='',
                        help='Resume the training from snapshot')
    args = parser.parse_args()

    print('GPU: {}'.format(args.gpu))
    print('# Minibatch-size: {}'.format(args.batchsize))
    print('# epoch: {}'.format(args.epoch))
    print('')

    # Set up a neural network to train.
    # Classifier reports softmax cross entropy loss and accuracy at every
    # iteration, which will be used by the PrintReport extension below.
    if args.dataset == 'cifar10':
        print('Using CIFAR10 dataset.')
        class_labels = 10
        train, test = get_cifar10()
    elif args.dataset == 'cifar100':
        print('Using CIFAR100 dataset.')
        class_labels = 100
        train, test = get_cifar100()
    else:
        raise RuntimeError('Invalid dataset choice.')

    if args.test:
        train = train[:200]
        test = test[:200]

    train_count = len(train)
    test_count = len(test)

    model = L.Classifier(models.VGG.VGG(class_labels))
    if args.gpu >= 0:
        # Make a specified GPU current
        chainer.backends.cuda.get_device_from_id(args.gpu).use()
        model.to_gpu()  # Copy the model to the GPU

    optimizer = chainer.optimizers.MomentumSGD(args.learnrate)
    optimizer.setup(model)
    optimizer.add_hook(chainer.optimizer.WeightDecay(5e-4))

    train_iter = chainer.iterators.SerialIterator(train, args.batchsize)
    test_iter = chainer.iterators.SerialIterator(test, args.batchsize,
                                                 repeat=False, shuffle=False)

    sum_acc = 0
    sum_loss = 0

    while train_iter.epoch < args.epoch:
        batch = train_iter.next()
        # Reduce learning rate by 0.5 every 25 epochs.
        if train_iter.epoch % 25 == 0 and train_iter.is_new_epoch:
            optimizer.lr *= 0.5
            print('Reducing learning rate to: {}'.format(optimizer.lr))

        x_array, t_array = convert.concat_examples(batch, args.gpu)
        x = chainer.Variable(x_array)
        t = chainer.Variable(t_array)
        optimizer.update(model, x, t)
        sum_loss += float(model.loss.data) * len(t.data)
        sum_acc += float(model.accuracy.data) * len(t.data)

        if train_iter.is_new_epoch:
            print('epoch: {}'.format(train_iter.epoch))
            print('train mean loss: {}, accuracy: {}'.format(
                sum_loss / train_count, sum_acc / train_count))
            sum_acc = 0
            sum_loss = 0
<<<<<<< HEAD
            model.predictor.train = False
            # It is good practice to turn off train mode during evaluation.
            with configuration.using_config('train', False):
                for batch in test_iter:
                    x_array, t_array = convert.concat_examples(batch, args.gpu)
                    x = chainer.Variable(x_array)
                    t = chainer.Variable(t_array)
                    loss = model(x, t)
                    sum_loss += float(loss.data) * len(t.data)
                    sum_accuracy += float(model.accuracy.data) * len(t.data)
=======
            # Enable evaluation mode.
            with configuration.using_config('train', False):
                # This is optional but can reduce computational overhead.
                with chainer.using_config('enable_backprop', False):
                    for batch in test_iter:
                        x, t = convert.concat_examples(batch, args.gpu)
                        x = chainer.Variable(x)
                        t = chainer.Variable(t)
                        loss = model(x, t)
                        sum_loss += float(loss.data) * len(t.data)
                        sum_acc += float(model.accuracy.data) * len(t.data)
>>>>>>> 860c5308

            test_iter.reset()
            print('test mean  loss: {}, accuracy: {}'.format(
                sum_loss / test_count, sum_acc / test_count))
            sum_acc = 0
            sum_loss = 0

    # Save the model and the optimizer
    print('save the model')
    serializers.save_npz('mlp.model', model)
    print('save the optimizer')
    serializers.save_npz('mlp.state', optimizer)


if __name__ == '__main__':
    main()<|MERGE_RESOLUTION|>--- conflicted
+++ resolved
@@ -103,18 +103,6 @@
                 sum_loss / train_count, sum_acc / train_count))
             sum_acc = 0
             sum_loss = 0
-<<<<<<< HEAD
-            model.predictor.train = False
-            # It is good practice to turn off train mode during evaluation.
-            with configuration.using_config('train', False):
-                for batch in test_iter:
-                    x_array, t_array = convert.concat_examples(batch, args.gpu)
-                    x = chainer.Variable(x_array)
-                    t = chainer.Variable(t_array)
-                    loss = model(x, t)
-                    sum_loss += float(loss.data) * len(t.data)
-                    sum_accuracy += float(model.accuracy.data) * len(t.data)
-=======
             # Enable evaluation mode.
             with configuration.using_config('train', False):
                 # This is optional but can reduce computational overhead.
@@ -126,7 +114,6 @@
                         loss = model(x, t)
                         sum_loss += float(loss.data) * len(t.data)
                         sum_acc += float(model.accuracy.data) * len(t.data)
->>>>>>> 860c5308
 
             test_iter.reset()
             print('test mean  loss: {}, accuracy: {}'.format(
