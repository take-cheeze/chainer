--- conflicted
+++ resolved
@@ -1491,23 +1491,26 @@
 
 @pytest.mark.parametrize_device(['native:0', 'cuda:0'])
 @pytest.mark.parametrize('input', [
-<<<<<<< HEAD
-    numpy.asarray(0), numpy.asarray(-1), numpy.asarray(1), numpy.asarray(10), numpy.asarray(float('inf')), numpy.asarray(float('nan')),
-=======
     numpy.asarray(0), numpy.asarray(-4), numpy.asarray(4),
     numpy.asarray(-float('inf')), numpy.asarray(float('inf')), numpy.asarray(float('nan')),
->>>>>>> c4293467
     numpy.full((), 2), numpy.full((0,), 2), numpy.full((2, 3), 2)
 ])
 # TODO(niboshi): Dtype promotion is not supported yet.
 @pytest.mark.parametrize('numpy_dtype', [numpy.float32, numpy.float64])
 @xchainer.testing.numpy_xchainer_array_equal()
-<<<<<<< HEAD
-def test_log(xp, device, input, numpy_dtype):
-    a = xp.array(input.astype(numpy_dtype))
-    return xp.log(a)
-=======
 def test_exp(xp, device, input, numpy_dtype):
     a = xp.array(input.astype(numpy_dtype))
     return xp.exp(a)
->>>>>>> c4293467
+
+
+@pytest.mark.parametrize_device(['native:0', 'cuda:0'])
+@pytest.mark.parametrize('input', [
+    numpy.asarray(0), numpy.asarray(-1), numpy.asarray(1), numpy.asarray(10), numpy.asarray(float('inf')), numpy.asarray(float('nan')),
+    numpy.full((), 2), numpy.full((0,), 2), numpy.full((2, 3), 2)
+])
+# TODO(niboshi): Dtype promotion is not supported yet.
+@pytest.mark.parametrize('numpy_dtype', [numpy.float32, numpy.float64])
+@xchainer.testing.numpy_xchainer_array_equal()
+def test_log(xp, device, input, numpy_dtype):
+    a = xp.array(input.astype(numpy_dtype))
+    return xp.log(a)