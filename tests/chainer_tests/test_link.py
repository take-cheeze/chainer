--- conflicted
+++ resolved
@@ -474,17 +474,10 @@
         six.PY3, 'Python2.7 has a bug in catch_warnings, so this test is '
                  'skipped for Python2.7')
     def test_count_params(self):
-<<<<<<< HEAD
-        self.assertEqual(self.link.size, 8)
-        with warnings.catch_warnings(record=True) as w:
-            warnings.simplefilter('always')
-            self.link.size
-=======
         self.assertEqual(self.link.count_params(), 8)
         with warnings.catch_warnings(record=True) as w:
             warnings.simplefilter('always')
             self.link.count_params()
->>>>>>> a0759f44
         self.assertEqual(len(w), 2)
 
 
@@ -817,10 +810,7 @@
             warnings.simplefilter('always')
             self.c2.count_params()
         self.assertEqual(len(w), 1)
-<<<<<<< HEAD
-
-=======
->>>>>>> a0759f44
+
 
 class TestChainList(unittest.TestCase):
 
@@ -1143,10 +1133,7 @@
             warnings.simplefilter('always')
             self.c2.count_params()
         self.assertEqual(len(w), 1)
-<<<<<<< HEAD
-
-=======
->>>>>>> a0759f44
+
 
 @attr.ideep
 class TestIntel64(unittest.TestCase):
