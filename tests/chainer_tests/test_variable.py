--- conflicted
+++ resolved
@@ -914,11 +914,7 @@
             assert x_var.grad is not gx
 
         assert not x_var._is_chainerx
-<<<<<<< HEAD
-        assert x_var._data_chainerx is None
         assert x_var._node is not None
-=======
->>>>>>> ed832f46
 
     def test_to_cpu_from_cpu(self):
         self.check_to_cpu(self.x, self.gx)
@@ -987,11 +983,7 @@
             assert x_var.grad is not gx
 
         assert not x_var._is_chainerx
-<<<<<<< HEAD
-        assert x_var._data_chainerx is None
         assert x_var._node is not None
-=======
->>>>>>> ed832f46
 
     def test_to_gpu_from_cpu(self):
         self.check_to_gpu(self.x, self.gx)
@@ -1070,11 +1062,7 @@
             assert x_var.grad is None
 
         assert x_var._is_chainerx
-<<<<<<< HEAD
-        assert x_var._data_chainerx is not None
         assert x_var._node is None
-=======
->>>>>>> ed832f46
 
     def test_to_chainerx_from_numpy(self):
         self.check_to_chainerx(self.x, self.gx)
