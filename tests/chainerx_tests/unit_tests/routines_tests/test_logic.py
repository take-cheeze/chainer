import chainer
import numpy
import pytest

import chainerx
import chainerx.testing

from chainerx_tests import array_utils
from chainerx_tests import dtype_utils
from chainerx_tests import op_utils


_expected_numeric_dtypes_comparison = [
    (t1, t2)
    for (t1, t2), _ in dtype_utils.result_dtypes_two_arrays
    if all([numpy.dtype(t) != 'bool_' for t in (t1, t2)])
]


_expected_float_dtypes_comparison = [
    (t1, t2)
    for (t1, t2), _ in dtype_utils.result_dtypes_two_arrays
    if all([numpy.dtype(t).kind == 'f' for t in (t1, t2)])
]


_expected_all_dtypes_comparison = _expected_numeric_dtypes_comparison + [
    ('bool_', 'bool_'),
]


def _make_in_dtypes(number_of_in_params, dtypes):
    return [((dtype,) * number_of_in_params) for dtype in dtypes]


def dropout(a, prob=0.5):
    a = a * numpy.random.binomial(1, prob, a.shape)
    # shape -> () crashes without
    # below line.
    return numpy.array(a)


@op_utils.op_test(['native:0', 'cuda:0'])
@chainer.testing.parameterize(*(
    # All dtypes
    chainer.testing.product({
        'dtypes': _expected_all_dtypes_comparison,
        'inputs': [
            ([], []),
            ([True], [True]),
            ([True], [False]),
        ]
    })
    # Numeric dtypes
    + chainer.testing.product({
        'dtypes': _expected_numeric_dtypes_comparison,
        'inputs': [
            ([0], [0]),
            ([0], [-0]),
            ([0], [1]),
            ([0, 1, 2], [0, 1, 2]),
            ([1, 1, 2], [0, 1, 2]),
            ([0, 1, 2], [1, 2, 3]),
            ([[0, 1], [2, 3]], [[0, 1], [2, 3]]),
            ([[0, 1], [2, 3]], [[0, 1], [2, -2]]),
            ([[0, 1], [2, 3]], [[1, 2], [3, 4]]),
            (0, [0]),
            (1, [0]),
            ([], [0]),
            ([0], [[0, 1, 2], [3, 4, 5]]),
            ([[0], [1]], [0, 1, 2]),
            ([0.2], [0.2]),
            ([0.2], [-0.3]),
        ],
    })
    # Float dtypes
    + chainer.testing.product({
        'dtypes': _expected_float_dtypes_comparison,
        'inputs': [
            ([0., numpy.nan], [0., 1.]),
            ([0., numpy.nan], [0., numpy.nan]),
            ([0., numpy.inf], [0., 1.]),
            ([0., -numpy.inf], [0., 1.]),
            ([numpy.inf, 1.], [numpy.inf, 1.]),
            ([-numpy.inf, 1.], [-numpy.inf, 1.]),
            ([numpy.inf, 1.], [-numpy.inf, 1.]),
            ([numpy.inf, 1.], [-numpy.inf, numpy.nan]),
        ]
    })
))
@chainer.testing.parameterize_pytest('cmp_op,module_func', [
    (lambda a, b: a == b, 'equal'),
    (lambda a, b: a != b, 'not_equal'),
    (lambda a, b: a > b, 'greater'),
    (lambda a, b: a >= b, 'greater_equal'),
    (lambda a, b: a < b, 'less'),
    (lambda a, b: a <= b, 'less_equal'),
])
# Ignore warnings from numpy for NaN comparisons.
@pytest.mark.filterwarnings('ignore:invalid value encountered in ')
class TestCmp(op_utils.NumpyOpTest):

    skip_backward_test = True
    skip_double_backward_test = True

    def generate_inputs(self):
        a_object, b_object = self.inputs
        a_dtype, b_dtype = self.dtypes
        a = numpy.array(a_object, a_dtype)
        b = numpy.array(b_object, b_dtype)
        return a, b

    def forward_xp(self, inputs, xp):
        a, b = inputs
        cmp_op = self.cmp_op
        module_func = getattr(xp, self.module_func)

        y1 = cmp_op(a, b)
        y2 = cmp_op(b, a)
        y3 = module_func(a, b)
        y4 = module_func(b, a)
        return y1, y2, y3, y4


@pytest.mark.parametrize('a_shape,b_shape', [
    ((2,), (3,)),
    ((2,), (2, 3)),
    ((1, 2, 3), (1, 2, 3, 4)),
])
@pytest.mark.parametrize('cmp_op, chx_cmp', [
    (lambda a, b: a == b, chainerx.equal),
    (lambda a, b: a != b, chainerx.not_equal),
    (lambda a, b: a > b, chainerx.greater),
    (lambda a, b: a >= b, chainerx.greater_equal),
    (lambda a, b: a < b, chainerx.less),
    (lambda a, b: a < b, chainerx.less_equal),
])
def test_cmp_invalid_shapes(cmp_op, chx_cmp, a_shape, b_shape):
    def check(x, y):
        with pytest.raises(chainerx.DimensionError):
            cmp_op(x, y)

        with pytest.raises(chainerx.DimensionError):
            chx_cmp(x, y)

    a = array_utils.create_dummy_ndarray(chainerx, a_shape, 'float32')
    b = array_utils.create_dummy_ndarray(chainerx, b_shape, 'float32')
    check(a, b)
    check(b, a)


@pytest.mark.parametrize('cmp_op, chx_cmp', [
    (lambda a, b: a == b, chainerx.equal),
    (lambda a, b: a != b, chainerx.not_equal),
    (lambda a, b: a > b, chainerx.greater),
    (lambda a, b: a >= b, chainerx.greater_equal),
    (lambda a, b: a < b, chainerx.less),
    (lambda a, b: a < b, chainerx.less_equal),
])
def test_cmp_invalid_dtypes(cmp_op, chx_cmp, numeric_dtype):
    def check(x, y):
        with pytest.raises(chainerx.DtypeError):
            cmp_op(x, y)

        with pytest.raises(chainerx.DtypeError):
            chx_cmp(x, y)

    a = array_utils.create_dummy_ndarray(chainerx, (2, 3), 'bool_')
    b = array_utils.create_dummy_ndarray(chainerx, (2, 3), numeric_dtype)
    check(a, b)
    check(b, a)


@op_utils.op_test(['native:0', 'cuda:0'])
@chainer.testing.parameterize(*(
    # All dtypes
    chainer.testing.product({
        'dtype': chainerx.testing.all_dtypes,
        'input': [
            [],
            [True],
            [False],
        ]
    })
    # Numeric dtypes
    + chainer.testing.product({
        'dtype': chainerx.testing.numeric_dtypes,
        'input': [
            [0],
            [1],
            [0, 1, 2],
            [[0, 1], [2, 0]],
        ],
    })
    # Float dtypes
    + chainer.testing.product({
        'dtype': chainerx.testing.float_dtypes,
        'input': [
            [0.2],
            [-0.3],
            [0., numpy.nan],
            [numpy.nan, numpy.inf],
            [-numpy.inf, numpy.nan],
        ]
    })
))
class TestLogicalNot(op_utils.NumpyOpTest):

    skip_backward_test = True
    skip_double_backward_test = True

    def generate_inputs(self):
        return numpy.array(self.input, self.dtype),

    def forward_xp(self, inputs, xp):
        a, = inputs
        b = xp.logical_not(a)
        return b,


<<<<<<< HEAD
def compute_all(xp, a, axis, keepdims):
    return xp.all(a, axis=axis, keepdims=keepdims)


def compute_any(xp, a, axis, keepdims):
    return xp.any(a, axis=axis, keepdims=keepdims)


@op_utils.op_test(['native:0', 'cuda:0'])
@chainer.testing.parameterize(*(
    # Special shapes
    chainer.testing.product({
        'shape,axis': [
            ((), None),
            ((), ()),
            ((2,), None),
            ((2,), ()),
            ((2,), 0),
            ((2,), (0,)),
            ((2,), (-1,)),
            ((2, 3), None),
            ((2, 3), ()),
            ((2, 3), 0),
            ((2, 3), (0,)),
            ((2, 3), (1,)),
            ((2, 3), (-1,)),
            ((2, 3), (-2,)),
            ((2, 3), (0, 1)),
            ((2, 3), (-2, -1)),
            ((1, 3), None),  # Reduce over 1-dim axis
            ((0, 3), None),  # Reduce over 0-dim axis
            # Reduce over axes that are in the middle or apart
            ((2, 3, 4), (1,)),
            ((2, 3, 4), (0, 2)),
            # Reduce over axes that are apart and/or unsorted
            ((2, 3), (1, 0)),
            ((2, 3, 4), (2, 0)),
            ((2, 3, 4), (2, 0, 1)),
            ((2, 3, 4), (-2, 2, 0)),
        ],
        'keepdims': [True, False],
        'dtype':
            _make_in_dtypes(1, chainerx.testing.all_dtypes),
        'func': [compute_all, compute_any],
        # With all zero,
        # partially zero,
        # all non-zero arrays
        'probs': [0.0, 0.6, 1.0]
    })
))
class TestLogicalReductions(op_utils.NumpyOpTest):

    def setup(self):
        self.skip_backward_test = True
        self.skip_double_backward_test = True

    def generate_inputs(self):
        in_dtype, = self.dtype
        a = numpy.random.normal(0, 1, self.shape)
        a = array_utils.dropout(a, self.probs).astype(in_dtype)
        return a,

    def forward_xp(self, inputs, xp):
        a, = inputs
        y = self.func(xp, a, self.axis, self.keepdims)
        return y,


@chainerx.testing.numpy_chainerx_array_equal(
    accept_error=(chainerx.DimensionError, ValueError))
@pytest.mark.parametrize('keepdims', [False, True])
@pytest.mark.parametrize('shape,axis', [
    ((), 1),
    ((), (1,)),
    ((2,), 2),
    ((2,), (2,)),
    ((2,), (-2,)),
    ((2, 3,), (-3,)),
    ((2, 3,), (-3, -4)),
    ((2, 3,), (0, 0)),
    ((2, 3,), (-1, -1)),
    ((2, 3,), (0, 1, 1)),
    ((2, 3,), (0, -2)),
])
@pytest.mark.parametrize_device(['native:0', 'cuda:0'])
@pytest.mark.parametrize('func', [
    compute_all,
    compute_any
])
def test_logical_reductions_invalid(func, is_module, xp, shape,
                                    axis, keepdims, dtype, device):
    a = array_utils.create_dummy_ndarray(xp, shape, dtype, device)
    func(xp, a, axis, keepdims)
=======
def logical_and(xp, a, b):
    return xp.logical_and(a, b)


def logical_or(xp, a, b):
    return xp.logical_or(a, b)


_binary_logical_params = \
    chainer.testing.product({
        'dtypes': _expected_all_dtypes_comparison,
        'func': [
            logical_and, logical_or
        ],
        'inputs': [
            ([], []),
            ([True], [True]),
            ([True], [False]),
        ]
    }) + chainer.testing.product({
        'dtypes': _expected_numeric_dtypes_comparison,
        'func': [
            logical_and, logical_or
        ],
        'inputs': [
            ([0], [0]),
            ([0], [-0]),
            ([0], [1]),
            ([0, 1, 2], [0, 1, 2]),
            ([1, 1, 2], [0, 1, 2]),
            ([0, 1, 2], [1, 2, 3]),
            ([[0, 1], [2, 3]], [[0, 1], [2, 3]]),
            ([[0, 1], [2, 3]], [[0, 1], [2, -2]]),
            ([[0, 1], [2, 3]], [[1, 2], [3, 4]]),
            (0, [0]),
            (1, [0]),
            ([], [0]),
            ([0], [[0, 1, 2], [3, 4, 5]]),
            ([[0], [1]], [0, 1, 2]),
            ([0.2], [0.2]),
            ([0.2], [-0.3]),
        ],
    }) + chainer.testing.product({
        'dtypes': _expected_float_dtypes_comparison,
        'func': [
            logical_and, logical_or
        ],
        'inputs': [
            ([0., numpy.nan], [0., 1.]),
            ([0., numpy.nan], [0., numpy.nan]),
            ([0., numpy.inf], [0., 1.]),
            ([0., -numpy.inf], [0., 1.]),
            ([numpy.inf, 1.], [numpy.inf, 1.]),
            ([-numpy.inf, 1.], [-numpy.inf, 1.]),
            ([numpy.inf, 1.], [-numpy.inf, 1.]),
            ([numpy.inf, 1.], [-numpy.inf, numpy.nan]),
        ]
    })


@op_utils.op_test(['native:0', 'cuda:0'])
@chainer.testing.parameterize(*(
    _binary_logical_params
))
# Ignore warnings from numpy for NaN comparisons.
@pytest.mark.filterwarnings('ignore:invalid value encountered in ')
class TestLogicalBinary(op_utils.NumpyOpTest):

    skip_backward_test = True
    skip_double_backward_test = True

    def generate_inputs(self):
        a_object, b_object = self.inputs
        a_dtype, b_dtype = self.dtypes
        a = numpy.array(a_object, a_dtype)
        b = numpy.array(b_object, b_dtype)
        return a, b

    def forward_xp(self, inputs, xp):
        a, b = inputs
        y1 = self.func(xp, a, b)
        y2 = self.func(xp, b, a)
        return y1, y2
>>>>>>> 12b01a43
<|MERGE_RESOLUTION|>--- conflicted
+++ resolved
@@ -218,7 +218,91 @@
         return b,
 
 
-<<<<<<< HEAD
+def logical_and(xp, a, b):
+    return xp.logical_and(a, b)
+
+
+def logical_or(xp, a, b):
+    return xp.logical_or(a, b)
+
+
+_binary_logical_params = \
+    chainer.testing.product({
+        'dtypes': _expected_all_dtypes_comparison,
+        'func': [
+            logical_and, logical_or
+        ],
+        'inputs': [
+            ([], []),
+            ([True], [True]),
+            ([True], [False]),
+        ]
+    }) + chainer.testing.product({
+        'dtypes': _expected_numeric_dtypes_comparison,
+        'func': [
+            logical_and, logical_or
+        ],
+        'inputs': [
+            ([0], [0]),
+            ([0], [-0]),
+            ([0], [1]),
+            ([0, 1, 2], [0, 1, 2]),
+            ([1, 1, 2], [0, 1, 2]),
+            ([0, 1, 2], [1, 2, 3]),
+            ([[0, 1], [2, 3]], [[0, 1], [2, 3]]),
+            ([[0, 1], [2, 3]], [[0, 1], [2, -2]]),
+            ([[0, 1], [2, 3]], [[1, 2], [3, 4]]),
+            (0, [0]),
+            (1, [0]),
+            ([], [0]),
+            ([0], [[0, 1, 2], [3, 4, 5]]),
+            ([[0], [1]], [0, 1, 2]),
+            ([0.2], [0.2]),
+            ([0.2], [-0.3]),
+        ],
+    }) + chainer.testing.product({
+        'dtypes': _expected_float_dtypes_comparison,
+        'func': [
+            logical_and, logical_or
+        ],
+        'inputs': [
+            ([0., numpy.nan], [0., 1.]),
+            ([0., numpy.nan], [0., numpy.nan]),
+            ([0., numpy.inf], [0., 1.]),
+            ([0., -numpy.inf], [0., 1.]),
+            ([numpy.inf, 1.], [numpy.inf, 1.]),
+            ([-numpy.inf, 1.], [-numpy.inf, 1.]),
+            ([numpy.inf, 1.], [-numpy.inf, 1.]),
+            ([numpy.inf, 1.], [-numpy.inf, numpy.nan]),
+        ]
+    })
+
+
+@op_utils.op_test(['native:0', 'cuda:0'])
+@chainer.testing.parameterize(*(
+    _binary_logical_params
+))
+# Ignore warnings from numpy for NaN comparisons.
+@pytest.mark.filterwarnings('ignore:invalid value encountered in ')
+class TestLogicalBinary(op_utils.NumpyOpTest):
+
+    skip_backward_test = True
+    skip_double_backward_test = True
+
+    def generate_inputs(self):
+        a_object, b_object = self.inputs
+        a_dtype, b_dtype = self.dtypes
+        a = numpy.array(a_object, a_dtype)
+        b = numpy.array(b_object, b_dtype)
+        return a, b
+
+    def forward_xp(self, inputs, xp):
+        a, b = inputs
+        y1 = self.func(xp, a, b)
+        y2 = self.func(xp, b, a)
+        return y1, y2
+
+
 def compute_all(xp, a, axis, keepdims):
     return xp.all(a, axis=axis, keepdims=keepdims)
 
@@ -278,7 +362,7 @@
     def generate_inputs(self):
         in_dtype, = self.dtype
         a = numpy.random.normal(0, 1, self.shape)
-        a = array_utils.dropout(a, self.probs).astype(in_dtype)
+        a = dropout(a, self.probs).astype(in_dtype)
         return a,
 
     def forward_xp(self, inputs, xp):
@@ -311,89 +395,4 @@
 def test_logical_reductions_invalid(func, is_module, xp, shape,
                                     axis, keepdims, dtype, device):
     a = array_utils.create_dummy_ndarray(xp, shape, dtype, device)
-    func(xp, a, axis, keepdims)
-=======
-def logical_and(xp, a, b):
-    return xp.logical_and(a, b)
-
-
-def logical_or(xp, a, b):
-    return xp.logical_or(a, b)
-
-
-_binary_logical_params = \
-    chainer.testing.product({
-        'dtypes': _expected_all_dtypes_comparison,
-        'func': [
-            logical_and, logical_or
-        ],
-        'inputs': [
-            ([], []),
-            ([True], [True]),
-            ([True], [False]),
-        ]
-    }) + chainer.testing.product({
-        'dtypes': _expected_numeric_dtypes_comparison,
-        'func': [
-            logical_and, logical_or
-        ],
-        'inputs': [
-            ([0], [0]),
-            ([0], [-0]),
-            ([0], [1]),
-            ([0, 1, 2], [0, 1, 2]),
-            ([1, 1, 2], [0, 1, 2]),
-            ([0, 1, 2], [1, 2, 3]),
-            ([[0, 1], [2, 3]], [[0, 1], [2, 3]]),
-            ([[0, 1], [2, 3]], [[0, 1], [2, -2]]),
-            ([[0, 1], [2, 3]], [[1, 2], [3, 4]]),
-            (0, [0]),
-            (1, [0]),
-            ([], [0]),
-            ([0], [[0, 1, 2], [3, 4, 5]]),
-            ([[0], [1]], [0, 1, 2]),
-            ([0.2], [0.2]),
-            ([0.2], [-0.3]),
-        ],
-    }) + chainer.testing.product({
-        'dtypes': _expected_float_dtypes_comparison,
-        'func': [
-            logical_and, logical_or
-        ],
-        'inputs': [
-            ([0., numpy.nan], [0., 1.]),
-            ([0., numpy.nan], [0., numpy.nan]),
-            ([0., numpy.inf], [0., 1.]),
-            ([0., -numpy.inf], [0., 1.]),
-            ([numpy.inf, 1.], [numpy.inf, 1.]),
-            ([-numpy.inf, 1.], [-numpy.inf, 1.]),
-            ([numpy.inf, 1.], [-numpy.inf, 1.]),
-            ([numpy.inf, 1.], [-numpy.inf, numpy.nan]),
-        ]
-    })
-
-
-@op_utils.op_test(['native:0', 'cuda:0'])
-@chainer.testing.parameterize(*(
-    _binary_logical_params
-))
-# Ignore warnings from numpy for NaN comparisons.
-@pytest.mark.filterwarnings('ignore:invalid value encountered in ')
-class TestLogicalBinary(op_utils.NumpyOpTest):
-
-    skip_backward_test = True
-    skip_double_backward_test = True
-
-    def generate_inputs(self):
-        a_object, b_object = self.inputs
-        a_dtype, b_dtype = self.dtypes
-        a = numpy.array(a_object, a_dtype)
-        b = numpy.array(b_object, b_dtype)
-        return a, b
-
-    def forward_xp(self, inputs, xp):
-        a, b = inputs
-        y1 = self.func(xp, a, b)
-        y2 = self.func(xp, b, a)
-        return y1, y2
->>>>>>> 12b01a43
+    func(xp, a, axis, keepdims)