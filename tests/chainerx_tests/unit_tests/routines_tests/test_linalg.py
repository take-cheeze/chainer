--- conflicted
+++ resolved
@@ -232,7 +232,6 @@
     def forward_xp(self, inputs, xp):
         a, = inputs
         out = xp.linalg.inv(a)
-<<<<<<< HEAD
         return out,
 
 
@@ -370,6 +369,4 @@
     def forward_xp(self, inputs, xp):
         a, = inputs
         out = xp.linalg.pinv(a)
-=======
->>>>>>> 8f73f5a4
         return out,