--- conflicted
+++ resolved
@@ -709,42 +709,6 @@
 
 @op_utils.op_test(['native:0', 'cuda:0'])
 @chainer.testing.parameterize(*(
-<<<<<<< HEAD
-    chainer.testing.product({'shapes': [
-        [(1,)],
-        [(0,), (0,)],
-        [(0, 0,), (0, 0,)],
-        [(1, 0,), (1, 0,)],
-        [(3, 4, 5), (3, 4, 5), (3, 4, 5)],
-        [(2, 3, 2), (2, 3, 2), (2, 3, 2)],
-        [(1, 0, 1), (1, 0, 1), (1, 0, 1)],
-        [(2, 0, 0), (2, 0, 0), (2, 0, 0)],
-        [(1, 0, 1, 0), (1, 0, 1, 0), (1, 0, 1, 0)],
-        [(0, 0, 0, 0), (0, 0, 0, 0), (0, 0, 0, 0)],
-        [(2, 2, 2, 2), (2, 2, 2, 2), (2, 2, 2, 2)],
-    ], 'func': [
-        lambda xp, input: xp.hstack(input),
-        lambda xp, input: xp.vstack(input),
-    ],
-        'dtype': chainerx.testing.dtypes.all_dtypes
-    })
-))
-class TestHVStack(op_utils.NumpyOpTest):
-
-    dtypes = None
-
-    def setup(self):
-        if numpy.dtype(self.dtype).kind != 'f':
-            self.skip_backward_test = True
-            self.skip_double_backward_test = True
-
-    def generate_inputs(self):
-        return _make_inputs(self.shapes, [self.dtype] * len(self.shapes))
-
-    def forward_xp(self, inputs, xp):
-        y = self.func(xp, inputs)
-        return y,
-=======
     chainer.testing.product({
         'shape': [(2, 2, 2)],
         'axis': [*range(3 + 1)] + [*range(-1, -3 - 1, -1)],
@@ -771,7 +735,7 @@
     })
 ))
 @chainer.testing.parameterize_pytest('is_contiguous', [True, False])
-class TestExpandDIms(op_utils.NumpyOpTest):
+class TestExpandDims(op_utils.NumpyOpTest):
 
     # TODO(kshitij12345): Remove this when fixed
     check_numpy_strides_compliance = False
@@ -797,12 +761,64 @@
             a = a.copy()
 
         return xp.expand_dims(a, self.axis),
->>>>>>> ddeeb7df
 
 
 @chainerx.testing.numpy_chainerx_array_equal(
     accept_error=(
-<<<<<<< HEAD
+        chainerx.DimensionError, numpy.AxisError, DeprecationWarning))
+@pytest.mark.parametrize('shape,axis', [
+    # Axis out of range.
+    ((), 1),
+    ((2,), 3),
+    ((2,), -3),
+    ((2, 4), 4),
+    ((1, 1, 2), -4)
+])
+def test_expand_dims_invalid(xp, shape, axis):
+    a = array_utils.create_dummy_ndarray(xp, shape, 'float32')
+    return xp.expand_dims(a, axis)
+
+
+@op_utils.op_test(['native:0', 'cuda:0'])
+@chainer.testing.parameterize(*(
+    chainer.testing.product({'shapes': [
+        [(1,)],
+        [(0,), (0,)],
+        [(0, 0,), (0, 0,)],
+        [(1, 0,), (1, 0,)],
+        [(3, 4, 5), (3, 4, 5), (3, 4, 5)],
+        [(2, 3, 2), (2, 3, 2), (2, 3, 2)],
+        [(1, 0, 1), (1, 0, 1), (1, 0, 1)],
+        [(2, 0, 0), (2, 0, 0), (2, 0, 0)],
+        [(1, 0, 1, 0), (1, 0, 1, 0), (1, 0, 1, 0)],
+        [(0, 0, 0, 0), (0, 0, 0, 0), (0, 0, 0, 0)],
+        [(2, 2, 2, 2), (2, 2, 2, 2), (2, 2, 2, 2)],
+    ], 'func': [
+        lambda xp, input: xp.hstack(input),
+        lambda xp, input: xp.vstack(input),
+    ],
+        'dtype': chainerx.testing.dtypes.all_dtypes
+    })
+))
+class TestHVStack(op_utils.NumpyOpTest):
+
+    dtypes = None
+
+    def setup(self):
+        if numpy.dtype(self.dtype).kind != 'f':
+            self.skip_backward_test = True
+            self.skip_double_backward_test = True
+
+    def generate_inputs(self):
+        return _make_inputs(self.shapes, [self.dtype] * len(self.shapes))
+
+    def forward_xp(self, inputs, xp):
+        y = self.func(xp, inputs)
+        return y,
+
+
+@chainerx.testing.numpy_chainerx_array_equal(
+    accept_error=(
         chainerx.DimensionError, ValueError))
 @pytest.mark.parametrize('shape', [
     [(2, 1), (1, 2)],
@@ -847,18 +863,4 @@
     def forward_xp(self, input, xp):
         x, = input
         y = xp.atleast_2d(x)
-        return y,
-=======
-        chainerx.DimensionError, numpy.AxisError, DeprecationWarning))
-@pytest.mark.parametrize('shape,axis', [
-    # Axis out of range.
-    ((), 1),
-    ((2,), 3),
-    ((2,), -3),
-    ((2, 4), 4),
-    ((1, 1, 2), -4)
-])
-def test_expand_dims_invalid(xp, shape, axis):
-    a = array_utils.create_dummy_ndarray(xp, shape, 'float32')
-    return xp.expand_dims(a, axis)
->>>>>>> ddeeb7df
+        return y,