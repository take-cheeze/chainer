--- conflicted
+++ resolved
@@ -128,7 +128,6 @@
     virtual void Call(const Array& x, const Array& out) = 0;
 };
 
-<<<<<<< HEAD
 class PowerKernel : public Kernel {
 public:
     static const char* name() { return "Power"; }
@@ -150,92 +149,6 @@
     virtual void Call(Scalar x1, const Array& x2, const Array& out) = 0;
 };
 
-class SinKernel : public Kernel {
-public:
-    static const char* name() { return "Sin"; }
-
-    virtual void Call(const Array& x, const Array& out) = 0;
-};
-
-class CosKernel : public Kernel {
-public:
-    static const char* name() { return "Cos"; }
-
-    virtual void Call(const Array& x, const Array& out) = 0;
-};
-
-class TanKernel : public Kernel {
-public:
-    static const char* name() { return "Tan"; }
-
-    virtual void Call(const Array& x, const Array& out) = 0;
-};
-
-class SinhKernel : public Kernel {
-public:
-    static const char* name() { return "Sinh"; }
-
-    virtual void Call(const Array& x, const Array& out) = 0;
-};
-
-class CoshKernel : public Kernel {
-public:
-    static const char* name() { return "Cosh"; }
-
-    virtual void Call(const Array& x, const Array& out) = 0;
-};
-
-class TanhKernel : public Kernel {
-public:
-    static const char* name() { return "Tanh"; }
-
-    virtual void Call(const Array& x, const Array& out) = 0;
-};
-
-class ArcsinKernel : public Kernel {
-public:
-    static const char* name() { return "Arcsin"; }
-
-    virtual void Call(const Array& x, const Array& out) = 0;
-};
-
-class ArccosKernel : public Kernel {
-public:
-    static const char* name() { return "Arccos"; }
-
-    virtual void Call(const Array& x, const Array& out) = 0;
-};
-
-class ArctanKernel : public Kernel {
-public:
-    static const char* name() { return "Arctan"; }
-
-    virtual void Call(const Array& x, const Array& out) = 0;
-};
-
-class Arctan2Kernel : public Kernel {
-public:
-    static const char* name() { return "Arctan2"; }
-
-    virtual void Call(const Array& x1, const Array& x2, const Array& out) = 0;
-};
-
-class ArcsinhKernel : public Kernel {
-public:
-    static const char* name() { return "Archsinh"; }
-
-    virtual void Call(const Array& x, const Array& out) = 0;
-};
-
-class ArccoshKernel : public Kernel {
-public:
-    static const char* name() { return "Arccosh"; }
-
-    virtual void Call(const Array& x, const Array& out) = 0;
-};
-
-=======
->>>>>>> dd759daa
 class CeilKernel : public Kernel {
 public:
     static const char* name() { return "Ceil"; }
