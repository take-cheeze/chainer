--- conflicted
+++ resolved
@@ -16,11 +16,6 @@
     virtual void Call(const Array& a, const Array& b, const Array& out) = 0;
 };
 
-<<<<<<< HEAD
-class CholeskyKernel : public Kernel {
-public:
-    static const char* name() { return "Cholesky"; }
-=======
 class SolveKernel : public Kernel {
 public:
     static const char* name() { return "Solve"; }
@@ -31,7 +26,13 @@
 class InverseKernel : public Kernel {
 public:
     static const char* name() { return "Inverse"; }
->>>>>>> 728d9411
+
+    virtual void Call(const Array& a, const Array& out) = 0;
+};
+
+class CholeskyKernel : public Kernel {
+public:
+    static const char* name() { return "Cholesky"; }
 
     virtual void Call(const Array& a, const Array& out) = 0;
 };
