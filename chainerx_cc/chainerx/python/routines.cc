--- conflicted
+++ resolved
@@ -702,7 +702,6 @@
           [](const ArrayBodyPtr& x, Scalar slope) { return MoveArrayBody(LeakyRelu(Array{x}, slope)); },
           "x"_a,
           "slope"_a = 0.2);
-<<<<<<< HEAD
     m.def("tree_lstm", [](py::args args) {
         std::vector<ArrayBodyPtr> arrays = py::cast<std::vector<ArrayBodyPtr>>(args);
         std::vector<Array> input;
@@ -710,10 +709,9 @@
             input.emplace_back(Array{arrays[i]});
         }
         return ToTuple(TreeLstm(input));
-=======
+    });
     m.def("slstm", [](const ArrayBodyPtr& c1, const ArrayBodyPtr& c2, const ArrayBodyPtr& x1, const ArrayBodyPtr& x2) {
         return ToTuple(SLstm(Array{c1}, Array{c2}, Array{x1}, Array{x2}));
->>>>>>> 05e23692
     });
     m.def("softplus", [](const ArrayBodyPtr& x, double beta) { return MoveArrayBody(Softplus(Array{x}, beta)); }, "x"_a, "beta"_a = 1.0);
 }
