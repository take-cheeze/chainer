--- conflicted
+++ resolved
@@ -667,9 +667,8 @@
     m.def("minimum", [](Scalar x1, const ArrayBodyPtr& x2) { return MoveArrayBody(Minimum(x1, Array{x2})); }, "x1"_a, "x2"_a);
     m.def("minimum",
           [](const ArrayBodyPtr& x1, const ArrayBodyPtr& x2) { return MoveArrayBody(Minimum(Array{x1}, Array{x2})); },
-<<<<<<< HEAD
-          py::arg("x1"),
-          py::arg("x2"));
+          "x1"_a,
+          "x2"_a);
     m.def("clip",
           [](const ArrayBodyPtr& a, const nonstd::optional<Scalar>& a_min, const nonstd::optional<Scalar>& a_max) {
               if (!a_min.has_value() && !a_max.has_value()) {
@@ -683,9 +682,9 @@
               }
               return MoveArrayBody(Clip(Array{a}, *a_min, *a_max));
           },
-          py::arg("a"),
-          py::arg("a_min"),
-          py::arg("a_max"));
+          "a"_a,
+          "a_min"_a,
+          "a_max"_a);
     m.def("clip",
           [](const ArrayBodyPtr& a, const ArrayBodyPtr& a_min, const nonstd::optional<Scalar>& a_max) {
               if (!a_max.has_value()) {
@@ -693,9 +692,9 @@
               }
               return MoveArrayBody(Clip(Array{a}, Array{a_min}, *a_max));
           },
-          py::arg("a"),
-          py::arg("a_min"),
-          py::arg("a_max"));
+          "a"_a,
+          "a_min"_a,
+          "a_max"_a);
     m.def("clip",
           [](const ArrayBodyPtr& a, const nonstd::optional<Scalar>& a_min, const ArrayBodyPtr& a_max) {
               if (!a_min.has_value()) {
@@ -703,25 +702,16 @@
               }
               return MoveArrayBody(Clip(Array{a}, *a_min, Array{a_max}));
           },
-          py::arg("a"),
-          py::arg("a_min"),
-          py::arg("a_max"));
+          "a"_a,
+          "a_min"_a,
+          "a_max"_a);
     m.def("clip",
           [](const ArrayBodyPtr& a, const ArrayBodyPtr& a_min, const ArrayBodyPtr& a_max) {
               return MoveArrayBody(Clip(Array{a}, Array{a_min}, Array{a_max}));
           },
-          py::arg("a"),
-          py::arg("a_min"),
-          py::arg("a_max"));
-    m.def("exp", [](const ArrayBodyPtr& x) { return MoveArrayBody(Exp(Array{x})); }, py::arg("x"));
-    m.def("expm1", [](const ArrayBodyPtr& x) { return MoveArrayBody(Expm1(Array{x})); }, py::arg("x"));
-    m.def("exp2", [](const ArrayBodyPtr& x) { return MoveArrayBody(Exp2(Array{x})); }, py::arg("x"));
-    m.def("log", [](const ArrayBodyPtr& x) { return MoveArrayBody(Log(Array{x})); }, py::arg("x"));
-    m.def("log10", [](const ArrayBodyPtr& x) { return MoveArrayBody(Log10(Array{x})); }, py::arg("x"));
-    m.def("log1p", [](const ArrayBodyPtr& x) { return MoveArrayBody(Log1p(Array{x})); }, py::arg("x"));
-=======
-          "x1"_a,
-          "x2"_a);
+          "a"_a,
+          "a_min"_a,
+          "a_max"_a);
     m.def("erf", [](const ArrayBodyPtr& x) { return MoveArrayBody(Erf(Array{x})); }, "x"_a);
     m.def("exp", [](const ArrayBodyPtr& x) { return MoveArrayBody(Exp(Array{x})); }, "x"_a);
     m.def("expm1", [](const ArrayBodyPtr& x) { return MoveArrayBody(Expm1(Array{x})); }, "x"_a);
@@ -730,7 +720,6 @@
     m.def("log10", [](const ArrayBodyPtr& x) { return MoveArrayBody(Log10(Array{x})); }, "x"_a);
     m.def("log2", [](const ArrayBodyPtr& x) { return MoveArrayBody(Log2(Array{x})); }, "x"_a);
     m.def("log1p", [](const ArrayBodyPtr& x) { return MoveArrayBody(Log1p(Array{x})); }, "x"_a);
->>>>>>> fb13df2e
     m.def("logsumexp",
           [](const ArrayBodyPtr& x, int8_t axis, bool keepdims) { return MoveArrayBody(LogSumExp(Array{x}, Axes{axis}, keepdims)); },
           "x"_a,
