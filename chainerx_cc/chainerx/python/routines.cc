#include "chainerx/python/routines.h"

#include <algorithm>
#include <cstdint>
#include <memory>
#include <string>
#include <tuple>
#include <utility>
#include <vector>

#include <absl/types/optional.h>

#include "chainerx/array.h"
#include "chainerx/axes.h"
#include "chainerx/constant.h"
#include "chainerx/context.h"
#include "chainerx/device.h"
#include "chainerx/dims.h"
#include "chainerx/dtype.h"
#include "chainerx/error.h"
#include "chainerx/macro.h"
#include "chainerx/routines/activation.h"
#include "chainerx/routines/arithmetic.h"
#include "chainerx/routines/binary.h"
#include "chainerx/routines/connection.h"
#include "chainerx/routines/creation.h"
#include "chainerx/routines/evaluation.h"
#include "chainerx/routines/explog.h"
#include "chainerx/routines/hyperbolic.h"
#include "chainerx/routines/indexing.h"
#include "chainerx/routines/linalg.h"
#include "chainerx/routines/logic.h"
#include "chainerx/routines/loss.h"
#include "chainerx/routines/manipulation.h"
#include "chainerx/routines/misc.h"
#include "chainerx/routines/normalization.h"
#include "chainerx/routines/pooling.h"
#include "chainerx/routines/reduction.h"
#include "chainerx/routines/rounding.h"
#include "chainerx/routines/sorting.h"
#include "chainerx/routines/statistics.h"

#include "chainerx/routines/n_step_rnn.h"
#include "chainerx/routines/trigonometric.h"
#include "chainerx/scalar.h"

#include "chainerx/python/array.h"
#include "chainerx/python/array_index.h"
#include "chainerx/python/axes.h"
#include "chainerx/python/common.h"
#include "chainerx/python/device.h"
#include "chainerx/python/dtype.h"
#include "chainerx/python/kwarg.h"
#include "chainerx/python/shape.h"
#include "chainerx/python/stack_vector.h"
#include "chainerx/python/strides.h"

namespace chainerx {
namespace python {
namespace python_internal {

namespace py = pybind11;
using py::literals::operator""_a;

namespace {

using internal::MoveArrayBodies;
using internal::MoveArrayBody;

ArrayBodyPtr MakeArrayFromBuffer(py::buffer buffer, py::handle dtype, int64_t count, int64_t offset, py::handle device) {
    const py::buffer_info& info = buffer.request();

    int64_t n_bytes = info.size * info.itemsize;
    if (offset < 0 || offset > n_bytes) {
        throw ChainerxError{"offset must be non-negative and no greater than buffer length (", n_bytes, ")"};
    }

    if (!internal::IsContiguous(
                Shape{info.shape.begin(), info.shape.end()}, Strides{info.strides.begin(), info.strides.end()}, info.itemsize)) {
        throw ChainerxError{"ndarray is not C-contiguous"};
    }

    n_bytes -= offset;
    if (count < 0) {
        if (n_bytes % info.itemsize != 0) {
            throw ChainerxError{"buffer size must be a multiple of element size"};
        }
        count = n_bytes / info.itemsize;
    } else if (n_bytes < count * info.itemsize) {
        throw ChainerxError{"buffer is smaller than requested size"};
    }

    Shape shape{count};
    std::shared_ptr<void> data{info.ptr, [](void*) {}};

    return MoveArrayBody(chainerx::FromData(shape, GetDtype(dtype), data, absl::nullopt, offset, GetDevice(device)));
}

void InitChainerxCreation(pybind11::module& m) {
    // creation routines
    // TODO(niboshi): Accept CuPy ndarray in `array` and `asarray`. In principle it's CuPy's responsibility to provide some standard
    // interface to allow this, but users may want to convert cupy.ndarray to ChainerX before CuPy's support will be implemented. In such
    // case, ChainerX should provide the support for convenience.
    // TODO(niboshi): Add convenient function to convert to CuPy ndarray. Currently chainerx.ndarray exposes internal pointer
    // (ndarray.data_ptr, etc.) to support this, but users may want more convenient method. In principle ChainerX should support some
    // standard way (not depending on CuPy), but we might tentatively provide one which concretely depends on CuPy.
    m.def("array",
          [](py::handle object, py::handle dtype, bool copy, py::handle device) { return MakeArray(object, dtype, copy, device); },
          "object"_a,
          "dtype"_a = nullptr,
          "copy"_a = true,
          "device"_a = nullptr);
    // TODO(niboshi): Rename `object` to `a` as per numpy.
    m.def("asarray",
          [](py::handle object, py::handle dtype, py::handle device) { return MakeArray(object, dtype, false, device); },
          "object"_a,
          "dtype"_a = nullptr,
          "device"_a = nullptr);
    m.def("ascontiguousarray",
          [](py::handle a, py::handle dtype, py::handle device) {
              Array arr{MakeArray(a, dtype, false, device)};
              return MoveArrayBody(AsContiguousArray(arr));
          },
          "a"_a,
          "dtype"_a = nullptr,
          "device"_a = nullptr);
    m.def("empty",
          [](py::handle shape, py::handle dtype, py::handle device) {
              return MoveArrayBody(Empty(ToShape(shape), dtype.is_none() ? Dtype::kFloat32 : GetDtype(dtype), GetDevice(device)));
          },
          "shape"_a,
          "dtype"_a = nullptr,
          "device"_a = nullptr);
    m.def("full",
          [](py::handle shape, Scalar fill_value, py::handle dtype, py::handle device) {
              return MoveArrayBody(Full(ToShape(shape), fill_value, GetDtype(dtype), GetDevice(device)));
          },
          "shape"_a,
          "fill_value"_a,
          "dtype"_a,
          "device"_a = nullptr);
    m.def("full",
          [](py::int_ dim, Scalar fill_value, py::handle dtype, py::handle device) {
              return MoveArrayBody(Full(Shape{dim}, fill_value, GetDtype(dtype), GetDevice(device)));
          },
          "shape"_a,
          "fill_value"_a,
          "dtype"_a,
          "device"_a = nullptr);
    m.def("full",
          [](py::handle shape, Scalar fill_value, py::handle device) {
              return MoveArrayBody(Full(ToShape(shape), fill_value, GetDevice(device)));
          },
          "shape"_a,
          "fill_value"_a,
          "device"_a = nullptr);
    m.def("full",
          [](py::int_ dim, Scalar fill_value, py::handle device) { return MoveArrayBody(Full(Shape{dim}, fill_value, GetDevice(device))); },
          "shape"_a,
          "fill_value"_a,
          "device"_a = nullptr);
    m.def("zeros",
          [](py::handle shape, py::handle dtype, py::kwargs kwargs) {
              py::handle device;
              std::tie(device) = GetKwargs(kwargs, "device");
              return MoveArrayBody(Zeros(ToShape(shape), dtype.is_none() ? Dtype::kFloat32 : GetDtype(dtype), GetDevice(device)));
          },
          "shape"_a,
          "dtype"_a = nullptr);
    m.def("zeros",
          [](py::int_ dim, py::handle dtype, py::kwargs kwargs) {
              py::handle device;
              std::tie(device) = GetKwargs(kwargs, "device");
              return MoveArrayBody(Zeros(Shape{dim}, dtype.is_none() ? Dtype::kFloat32 : GetDtype(dtype), GetDevice(device)));
          },
          "shape"_a,
          "dtype"_a = nullptr);
    m.def("ones",
          [](py::handle shape, py::handle dtype, py::handle device) {
              return MoveArrayBody(Ones(ToShape(shape), dtype.is_none() ? Dtype::kFloat32 : GetDtype(dtype), GetDevice(device)));
          },
          "shape"_a,
          "dtype"_a = nullptr,
          "device"_a = nullptr);
    m.def("ones",
          [](py::int_ dim, py::handle dtype, py::handle device) {
              return MoveArrayBody(Ones(Shape{dim}, dtype.is_none() ? Dtype::kFloat32 : GetDtype(dtype), GetDevice(device)));
          },
          "shape"_a,
          "dtype"_a = nullptr,
          "device"_a = nullptr);
    m.def("arange",
          [](Scalar start_or_stop,
             const absl::optional<Scalar>& maybe_stop,
             const absl::optional<Scalar>& maybe_step,
             py::handle dtype,
             py::handle device) {
              DtypeKind start_or_stop_dtype_kind = start_or_stop.kind();
              Scalar start{0, start_or_stop_dtype_kind};
              Scalar stop{start_or_stop};
              Scalar step = maybe_step.has_value() ? maybe_step.value() : Scalar{1, start_or_stop_dtype_kind};

              if (maybe_stop.has_value()) {
                  start = start_or_stop;
                  stop = maybe_stop.value();
              }

              return dtype.is_none() ? MoveArrayBody(Arange(start, stop, step, GetDevice(device)))
                                     : MoveArrayBody(Arange(start, stop, step, GetDtype(dtype), GetDevice(device)));
          },
          "start"_a,
          "stop"_a = nullptr,
          "step"_a = nullptr,
          "dtype"_a = nullptr,
          "device"_a = nullptr);
    m.def("empty_like",
          [](const ArrayBodyPtr& a, py::handle device) { return MoveArrayBody(EmptyLike(Array{a}, GetDevice(device))); },
          "a"_a,
          "device"_a = nullptr);
    m.def("full_like",
          [](const ArrayBodyPtr& a, Scalar value, py::handle device) {
              return MoveArrayBody(FullLike(Array{a}, value, GetDevice(device)));
          },
          "a"_a,
          "fill_value"_a,
          "device"_a = nullptr);
    m.def("zeros_like",
          [](const ArrayBodyPtr& a, py::handle device) { return MoveArrayBody(ZerosLike(Array{a}, GetDevice(device))); },
          "a"_a,
          "device"_a = nullptr);
    m.def("ones_like",
          [](const ArrayBodyPtr& a, py::handle device) { return MoveArrayBody(OnesLike(Array{a}, GetDevice(device))); },
          "a"_a,
          "device"_a = nullptr);
    m.def("copy", [](const ArrayBodyPtr& a) { return MoveArrayBody(Copy(Array{a})); }, "a"_a);
    m.def("frombuffer", &MakeArrayFromBuffer, "buffer"_a, "dtype"_a = "float32", "count"_a = -1, "offset"_a = 0, "device"_a = nullptr);
    m.def("identity",
          [](int64_t n, py::handle dtype, py::handle device) {
              return MoveArrayBody(Identity(n, dtype.is_none() ? Dtype::kFloat32 : GetDtype(dtype), GetDevice(device)));
          },
          "n"_a,
          "dtype"_a = nullptr,
          "device"_a = nullptr);
    m.def("eye",
          [](int64_t n, absl::optional<int64_t> m, int64_t k, py::handle dtype, py::handle device) {
              if (!m.has_value()) {
                  m = n;
              }
              return MoveArrayBody(Eye(n, m.value(), k, GetDtype(dtype), GetDevice(device)));
          },
          "N"_a,
          "M"_a = nullptr,
          "k"_a = 0,
          "dtype"_a = "float64",
          "device"_a = nullptr);
    m.def("diag",
          [](const ArrayBodyPtr& v, int64_t k, py::handle device) { return MoveArrayBody(Diag(Array{v}, k, GetDevice(device))); },
          "v"_a,
          "k"_a = 0,
          "device"_a = nullptr);
    m.def("diagflat",
          [](const ArrayBodyPtr& v, int64_t k, py::handle device) { return MoveArrayBody(Diagflat(Array{v}, k, GetDevice(device))); },
          "v"_a,
          "k"_a = 0,
          "device"_a = nullptr);
    m.def("linspace",
          [](Scalar start, Scalar stop, int64_t num, bool endpoint, py::handle dtype, py::handle device) {
              return MoveArrayBody(Linspace(
                      start,
                      stop,
                      num,
                      endpoint,
                      dtype.is_none() ? absl::optional<Dtype>{absl::nullopt} : absl::optional<Dtype>{GetDtype(dtype)},
                      GetDevice(device)));
          },
          "start"_a,
          "stop"_a,
          "num"_a = 50,
          "endpoint"_a = true,
          "dtype"_a = nullptr,
          "device"_a = nullptr);
    m.def("tri",
          [](int64_t n, absl::optional<int64_t> m, int64_t k, py::handle dtype, py::handle device) {
              return MoveArrayBody(Tri(n, m, k, GetDtype(dtype), GetDevice(device)));
          },
          "N"_a,
          "M"_a = nullptr,
          "k"_a = 0,
          "dtype"_a = "float32",
          "device"_a = nullptr);
    m.def("tril", [](const ArrayBodyPtr& m, int64_t k) { return MoveArrayBody(Tril(Array{m}, k)); }, "m"_a, "k"_a = 0);
    m.def("triu", [](const ArrayBodyPtr& m, int64_t k) { return MoveArrayBody(Triu(Array{m}, k)); }, "m"_a, "k"_a = 0);
}

void InitChainerxEvaluation(pybind11::module& m) {
    // evaluation routines
    m.def("accuracy",
          [](const ArrayBodyPtr& y, const ArrayBodyPtr& t, const absl::optional<int64_t>& ignore_label) {
              return MoveArrayBody(Accuracy(Array{y}, Array{t}, ignore_label));
          },
          "y"_a,
          "t"_a,
          "ignore_label"_a = nullptr);
}

void InitChainerxIndexing(pybind11::module& m) {
    // indexing routines
    m.def("take",
          [](const ArrayBodyPtr& a, py::handle indices, const absl::optional<int8_t>& axis) {
              if (!axis.has_value()) {
                  throw NotImplementedError{"axis=None is not yet supported for chainerx.take."};
              }
              if (py::isinstance<ArrayBody>(indices)) {
                  return MoveArrayBody(Take(Array{a}, Array{py::cast<ArrayBodyPtr>(indices)}, axis.value()));
              }
              if (py::isinstance<py::sequence>(indices)) {
                  absl::optional<Dtype> dtype = Dtype::kInt64;
                  return MoveArrayBody(Take(Array{a}, Array{MakeArray(indices, dtype, false, a->device())}, axis.value()));
              }
              if (py::isinstance<py::array>(indices)) {
                  return MoveArrayBody(
                          Take(Array{a}, Array{MakeArrayFromNumpyArray(py::cast<py::array>(indices), a->device())}, axis.value()));
              }
              throw py::type_error{"only integers, slices (`:`), sequence, numpy.ndarray and chainerx.newaxis (`None`) are valid indices"};
          },
          "a"_a,
          "indices"_a,
          "axis"_a);
    m.def("where",
          [](const ArrayBodyPtr& condition, const ArrayBodyPtr& x, const ArrayBodyPtr& y) {
              return MoveArrayBody(Where(Array{condition}, Array{x}, Array{y}));
          },
          "condition"_a,
          "x"_a,
          "y"_a);
    m.def("where",
          [](const ArrayBodyPtr& condition, const ArrayBodyPtr& x, Scalar y) {
              return MoveArrayBody(Where(Array{condition}, Array{x}, y));
          },
          "condition"_a,
          "x"_a,
          "y"_a);
    m.def("where",
          [](const ArrayBodyPtr& condition, Scalar x, const ArrayBodyPtr& y) {
              return MoveArrayBody(Where(Array{condition}, x, Array{y}));
          },
          "condition"_a,
          "x"_a,
          "y"_a);
    m.def("where",
          [](const ArrayBodyPtr& condition, Scalar x, Scalar y) { return MoveArrayBody(Where(Array{condition}, x, y)); },
          "condition"_a,
          "x"_a,
          "y"_a);
}

void InitChainerxLinalg(pybind11::module& m) {
    // linalg routines
    m.def("dot", [](const ArrayBodyPtr& a, const ArrayBodyPtr& b) { return MoveArrayBody(Dot(Array{a}, Array{b})); }, "a"_a, "b"_a);

    pybind11::module mlinalg = m.def_submodule("linalg");
#if CHAINERX_ENABLE_LAPACK
    mlinalg.def("_is_lapack_available", []() -> bool { return true; });
#else
    mlinalg.def("_is_lapack_available", []() -> bool { return false; });
#endif
    mlinalg.def(
            "solve", [](const ArrayBodyPtr& a, const ArrayBodyPtr& b) { return MoveArrayBody(Solve(Array{a}, Array{b})); }, "a"_a, "b"_a);
    mlinalg.def("inv", [](const ArrayBodyPtr& a) { return MoveArrayBody(Inverse(Array{a})); }, "a"_a);
    mlinalg.def(
            "svd",
            [](const ArrayBodyPtr& a, bool full_matrices, bool compute_uv) -> py::object {
                std::tuple<Array, Array, Array> usvt = Svd(Array{a}, full_matrices, compute_uv);
                Array& u = std::get<0>(usvt);
                Array& s = std::get<1>(usvt);
                Array& vt = std::get<2>(usvt);
                if (!compute_uv) {
                    return py::cast(MoveArrayBody(std::move(s)));
                }
                return py::make_tuple(MoveArrayBody(std::move(u)), MoveArrayBody(std::move(s)), MoveArrayBody(std::move(vt)));
            },
            "a"_a,
            "full_matrices"_a = true,
            "compute_uv"_a = true);
    mlinalg.def(
            "pinv",
            [](const ArrayBodyPtr& a, float rcond) { return MoveArrayBody(PseudoInverse(Array{a}, rcond)); },
            "a"_a,
            "rcond"_a = 1e-15);
    mlinalg.def(
            "qr",
            [](const ArrayBodyPtr& a, const std::string& mode) -> py::object {
                Array a_array{a};

                QrMode qrmode{};
                if (mode == "reduced") {
                    qrmode = QrMode::kReduced;
                } else if (mode == "complete") {
                    qrmode = QrMode::kComplete;
                } else if (mode == "r") {
                    qrmode = QrMode::kR;
                } else if (mode == "raw") {
                    qrmode = QrMode::kRaw;
                } else {
                    throw py::value_error{"mode must be 'reduced', 'complete', 'r', or 'raw'"};
                }
                std::tuple<Array, Array> qr = Qr(a_array, qrmode);
                Array& q = std::get<0>(qr);
                Array& r = std::get<1>(qr);
                if (mode == "r") {
                    return py::cast(MoveArrayBody(std::move(r)));
                }
                return py::make_tuple(MoveArrayBody(std::move(q)), MoveArrayBody(std::move(r)));
            },
            "a"_a,
            "mode"_a = "reduced");
}

void InitChainerxLogic(pybind11::module& m) {
    // logic routines
    m.def("equal",
          [](const ArrayBodyPtr& x1, const ArrayBodyPtr& x2) { return MoveArrayBody(Equal(Array{x1}, Array{x2})); },
          "x1"_a,
          "x2"_a);
    m.def("not_equal",
          [](const ArrayBodyPtr& x1, const ArrayBodyPtr& x2) { return MoveArrayBody(NotEqual(Array{x1}, Array{x2})); },
          "x1"_a,
          "x2"_a);
    m.def("greater",
          [](const ArrayBodyPtr& x1, const ArrayBodyPtr& x2) { return MoveArrayBody(Greater(Array{x1}, Array{x2})); },
          "x1"_a,
          "x2"_a);
    m.def("greater_equal",
          [](const ArrayBodyPtr& x1, const ArrayBodyPtr& x2) { return MoveArrayBody(GreaterEqual(Array{x1}, Array{x2})); },
          "x1"_a,
          "x2"_a);
    m.def("less", [](const ArrayBodyPtr& x1, const ArrayBodyPtr& x2) { return MoveArrayBody(Less(Array{x1}, Array{x2})); }, "x1"_a, "x2"_a);
    m.def("less_equal",
          [](const ArrayBodyPtr& x1, const ArrayBodyPtr& x2) { return MoveArrayBody(LessEqual(Array{x1}, Array{x2})); },
          "x1"_a,
          "x2"_a);
    m.def("logical_and",
          [](const ArrayBodyPtr& x1, const ArrayBodyPtr& x2) { return MoveArrayBody(LogicalAnd(Array{x1}, Array{x2})); },
          "x1"_a,
          "x2"_a);
    m.def("logical_or",
          [](const ArrayBodyPtr& x1, const ArrayBodyPtr& x2) { return MoveArrayBody(LogicalOr(Array{x1}, Array{x2})); },
          "x1"_a,
          "x2"_a);
    m.def("logical_not", [](const ArrayBodyPtr& x) { return MoveArrayBody(LogicalNot(Array{x})); }, "x"_a);
    m.def("logical_xor",
          [](const ArrayBodyPtr& x1, const ArrayBodyPtr& x2) { return MoveArrayBody(LogicalXor(Array{x1}, Array{x2})); },
          "x1"_a,
          "x2"_a);
    m.def("all",
          [](const ArrayBodyPtr& a, int8_t axis, bool keepdims) { return MoveArrayBody(All(Array{a}, Axes{axis}, keepdims)); },
          "a"_a,
          "axis"_a,
          "keepdims"_a = false);
    m.def("all",
          [](const ArrayBodyPtr& a, const absl::optional<std::vector<int8_t>>& axis, bool keepdims) {
              return MoveArrayBody(All(Array{a}, ToAxes(axis), keepdims));
          },
          "a"_a,
          "axis"_a = nullptr,
          "keepdims"_a = false);
    m.def("any",
          [](const ArrayBodyPtr& a, int8_t axis, bool keepdims) { return MoveArrayBody(Any(Array{a}, Axes{axis}, keepdims)); },
          "a"_a,
          "axis"_a,
          "keepdims"_a = false);
    m.def("any",
          [](const ArrayBodyPtr& a, const absl::optional<std::vector<int8_t>>& axis, bool keepdims) {
              return MoveArrayBody(Any(Array{a}, ToAxes(axis), keepdims));
          },
          "a"_a,
          "axis"_a = nullptr,
          "keepdims"_a = false);
    m.def("isnan", [](const ArrayBodyPtr& x) { return MoveArrayBody(IsNan(Array{x})); }, "x"_a);
    m.def("isinf", [](const ArrayBodyPtr& x) { return MoveArrayBody(IsInf(Array{x})); }, "x"_a);
    m.def("isfinite", [](const ArrayBodyPtr& x) { return MoveArrayBody(IsFinite(Array{x})); }, "x"_a);
}

template <class T1, class T2>
std::vector<ArrayBodyPtr> SwitchBySplitArgs(
        T1& split_sections, T2& split_indices, const ArrayBodyPtr& ary, py::handle indices_or_sections, int8_t axis) {
    // TODO(niboshi): Perhaps we would want more general approach to handle multi-type arguments like indices_or_sections to
    // provide more helpful error message for users.

    // Converts an python float to sections (int64_t).
    // Raises ValueError if the value has non-zero fraction.
    auto pyfloat_to_sections_or_value_error = [](py::handle num) {
        CHAINERX_ASSERT(py::isinstance<py::float_>(num));
        double num_fp = py::cast<double>(num);
        auto num_int = static_cast<int64_t>(num_fp);
        if (static_cast<double>(num_int) != num_fp) {
            throw py::value_error{"Sections must be an integer."};
        }
        return num_int;
    };

    // sections: int
    if (py::isinstance<py::int_>(indices_or_sections)) {
        int64_t sections = py::cast<int64_t>(indices_or_sections);
        return split_sections(ary, sections, axis);
    }
    // sections: float
    if (py::isinstance<py::float_>(indices_or_sections)) {
        int64_t sections = pyfloat_to_sections_or_value_error(indices_or_sections);
        return split_sections(ary, sections, axis);
    }
    // numpy.ndarray
    if (py::isinstance<py::array>(indices_or_sections)) {
        py::array np_ios = py::cast<py::array>(indices_or_sections);
        if (np_ios.ndim() >= 2) {
            throw py::value_error{std::string{"Too many dimensions of indices: "} + std::to_string(np_ios.ndim())};
        }
        // sections: scalar
        if (np_ios.ndim() == 0) {
            int64_t sections{};
            py::object scalar_np = np_ios.attr("tolist")();
            if (py::isinstance<py::int_>(scalar_np)) {
                sections = py::cast<int64_t>(scalar_np);
            } else if (py::isinstance<py::float_>(scalar_np)) {
                sections = pyfloat_to_sections_or_value_error(scalar_np);
            } else {
                throw py::type_error{"Sections must be an integer."};
            }
            return split_sections(ary, sections, axis);
        }

        // indices: (0,)-shape
        if (np_ios.size() == 0) {
            return split_indices(ary, {}, axis);
        }

        if (np_ios.dtype().kind() != 'i') {
            throw py::type_error{std::string{"Indices must be integers."}};
        }
        // indices: non-scalar
        std::vector<int64_t> indices{};
        py::list indices_pylist = np_ios.attr("tolist")();
        for (py::handle item : indices_pylist) {
            indices.emplace_back(py::cast<int64_t>(item));
        }

        return split_indices(ary, indices, axis);
    }
    // indices: sequence
    if (py::isinstance<py::sequence>(indices_or_sections)) {
        std::vector<int64_t> indices{};
        try {
            indices = py::cast<std::vector<int64_t>>(indices_or_sections);
        } catch (const py::cast_error& e) {
            throw py::type_error{std::string{"Indices not understood: "} + py::cast<std::string>(py::repr(indices_or_sections))};
        }

        return split_indices(ary, indices, axis);
    }
    throw py::type_error{std::string{"indices_or_sections not understood: "} + py::cast<std::string>(py::repr(indices_or_sections))};
}

std::vector<ArrayBodyPtr> SplitByIndicesOrSections(const ArrayBodyPtr& ary, py::handle indices_or_sections, int8_t axis) {
    auto split_sections = [](const ArrayBodyPtr& ary, int64_t sections, int8_t axis) {
        return MoveArrayBodies(Split(Array{ary}, sections, axis));
    };
    auto split_indices = [](const ArrayBodyPtr& ary, const std::vector<int64_t>& indices, int8_t axis) {
        return MoveArrayBodies(Split(Array{ary}, indices, axis));
    };
    return SwitchBySplitArgs(split_sections, split_indices, ary, indices_or_sections, axis);
}

std::vector<ArrayBodyPtr> DSplitByIndicesOrSections(const ArrayBodyPtr& ary, py::handle indices_or_sections) {
    auto split_sections = [](const ArrayBodyPtr& ary, int64_t sections, int8_t /*axis*/) {
        return MoveArrayBodies(DSplit(Array{ary}, sections));
    };
    auto split_indices = [](const ArrayBodyPtr& ary, const std::vector<int64_t>& indices, int8_t /*axis*/) {
        return MoveArrayBodies(DSplit(Array{ary}, indices));
    };
    return SwitchBySplitArgs(split_sections, split_indices, ary, indices_or_sections, 2);
}

void InitChainerxManipulation(pybind11::module& m) {
    // manipulation routines
    m.def("transpose",
          [](const ArrayBodyPtr& a, const absl::optional<std::vector<int8_t>>& axes) {
              return MoveArrayBody(Transpose(Array{a}, ToAxes(axes)));
          },
          "a"_a,
          "axes"_a = nullptr);
    m.def("transpose",
          [](const ArrayBodyPtr& a, int8_t axes) { return MoveArrayBody(Transpose(Array{a}, {axes})); },
          "a"_a,
          "axes"_a = nullptr);
    m.def("flip",
          [](const ArrayBodyPtr& m, const absl::optional<std::vector<int8_t>>& axes) {
              return MoveArrayBody(Flip(Array{m}, ToAxes(axes)));
          },
          "m"_a,
          "axes"_a = nullptr);
    m.def("flip", [](const ArrayBodyPtr& m, int8_t axes) { return MoveArrayBody(Flip(Array{m}, {axes})); }, "m"_a, "axes"_a = nullptr);
    m.def("fliplr", [](const ArrayBodyPtr& m) { return MoveArrayBody(Fliplr(Array{m})); }, "m"_a);
    m.def("flipud", [](const ArrayBodyPtr& m) { return MoveArrayBody(Flipud(Array{m})); }, "m"_a);
    m.def("ravel", [](const ArrayBodyPtr& a) { return MoveArrayBody(Ravel(Array{a})); }, "a"_a);
    m.def("rollaxis",
          [](const ArrayBodyPtr& a, int8_t axis, int8_t start) { return MoveArrayBody(RollAxis(Array{a}, axis, start)); },
          "a"_a,
          "axis"_a,
          "start"_a = 0);
    m.def("reshape",
          [](const ArrayBodyPtr& a, py::handle newshape) { return MoveArrayBody(Reshape(Array{a}, ToShape(newshape))); },
          "a"_a,
          "newshape"_a);
    m.def("reshape",
          [](const ArrayBodyPtr& a, const std::vector<int64_t>& newshape) {
              return MoveArrayBody(Reshape(Array{a}, {newshape.begin(), newshape.end()}));
          },
          "a"_a,
          "newshape"_a);
    m.def("reshape",
          [](const ArrayBodyPtr& a, py::args args) {
              if (args.size() == 0) {
                  throw ChainerxError{"Reshape is missing shape argument."};
              }
              return MoveArrayBody(Reshape(Array{a}, ToShape(args)));
          },
          "a"_a);
    m.def("squeeze",
          [](const ArrayBodyPtr& a, const absl::optional<std::vector<int8_t>>& axis) {
              return MoveArrayBody(Squeeze(Array{a}, ToAxes(axis)));
          },
          "a"_a,
          "axis"_a = nullptr);
    m.def("squeeze", [](const ArrayBodyPtr& a, int8_t axis) { return MoveArrayBody(Squeeze(Array{a}, Axes{axis})); }, "a"_a, "axis"_a);
    m.def("expand_dims", [](const ArrayBodyPtr& a, int8_t axis) { return MoveArrayBody(ExpandDims(Array{a}, axis)); }, "a"_a, "axis"_a);
    m.def("swapaxes",
          [](const ArrayBodyPtr& a, int8_t axis1, int8_t axis2) { return MoveArrayBody(Swapaxes(Array{a}, axis1, axis2)); },
          "a"_a,
          "axis1"_a,
          "axis2"_a);
    m.def("repeat",
          [](const ArrayBodyPtr& a, int64_t repeats, absl::optional<int8_t> axis) {
              return MoveArrayBody(Repeat(Array{a}, repeats, axis));
          },
          "a"_a,
          "repeats"_a,
          "axis"_a = nullptr);
    m.def("repeat",
          [](const ArrayBodyPtr& a, const std::vector<int64_t>& repeats, absl::optional<int8_t> axis) {
              return MoveArrayBody(Repeat(Array{a}, repeats, axis));
          },
          "a"_a,
          "repeats"_a,
          "axis"_a = nullptr);
    m.def("broadcast_to",
          [](const ArrayBodyPtr& array, py::handle shape) { return MoveArrayBody(Array{array}.BroadcastTo(ToShape(shape))); },
          "array"_a,
          "shape"_a);
    m.def("concatenate",
          [](py::sequence arrays, absl::optional<int8_t> axis) {
              std::vector<Array> xs;
              xs.reserve(arrays.size());
              std::transform(arrays.begin(), arrays.end(), std::back_inserter(xs), [](const auto& item) {
                  return Array{py::cast<ArrayBodyPtr>(item)};
              });
              return MoveArrayBody(Concatenate(xs, axis));
          },
          "arrays"_a,
          "axis"_a = 0);
    m.def("stack",
          [](py::sequence arrays, int8_t axis) {
              std::vector<Array> xs;
              xs.reserve(arrays.size());
              std::transform(arrays.begin(), arrays.end(), std::back_inserter(xs), [](const auto& item) {
                  return Array{py::cast<ArrayBodyPtr>(item)};
              });
              return MoveArrayBody(Stack(xs, axis));
          },
          "arrays"_a,
          "axis"_a = 0);
    m.def("atleast_2d", [](const ArrayBodyPtr& a) { return MoveArrayBody(AtLeast2D(Array{a})); }, "a"_a);
    m.def("atleast_3d", [](const ArrayBodyPtr& a) { return MoveArrayBody(AtLeast3D(Array{a})); }, "a"_a);
    m.def("hstack",
          [](py::sequence arrays) {
              std::vector<Array> xs;
              xs.reserve(arrays.size());
              std::transform(arrays.begin(), arrays.end(), std::back_inserter(xs), [](const auto& item) {
                  return Array{py::cast<ArrayBodyPtr>(item)};
              });
              return MoveArrayBody(HStack(xs));
          },
          "arrays"_a);
    m.def("vstack",
          [](py::sequence arrays) {
              std::vector<Array> xs;
              xs.reserve(arrays.size());
              std::transform(arrays.begin(), arrays.end(), std::back_inserter(xs), [](const auto& item) {
                  return Array{py::cast<ArrayBodyPtr>(item)};
              });
              return MoveArrayBody(VStack(xs));
          },
          "arrays"_a);
    m.def("dstack",
          [](py::sequence arrays) {
              std::vector<Array> xs;
              xs.reserve(arrays.size());
              std::transform(arrays.begin(), arrays.end(), std::back_inserter(xs), [](const auto& item) {
                  return Array{py::cast<ArrayBodyPtr>(item)};
              });
              return MoveArrayBody(DStack(xs));
          },
          "arrays"_a);
    m.def("split", &SplitByIndicesOrSections, "ary"_a, "indices_or_sections"_a, "axis"_a = 0);
    m.def("dsplit", &DSplitByIndicesOrSections, "ary"_a, "indices_or_sections"_a);
    m.def("moveaxis",
          [](const ArrayBodyPtr& a, const std::vector<int8_t>& source, const std::vector<int8_t>& destination) {
              return MoveArrayBody(Moveaxis(Array{a}, Axes{source.begin(), source.end()}, Axes{destination.begin(), destination.end()}));
          },
          "a"_a,
          "source"_a = nullptr,
          "destination"_a = nullptr);
    m.def("moveaxis",
          [](const ArrayBodyPtr& a, py::tuple source, py::tuple destination) {
              return MoveArrayBody(Moveaxis(Array{a}, ToAxes(source), ToAxes(destination)));
          },
          "a"_a,
          "source"_a = nullptr,
          "destination"_a = nullptr);
    m.def("moveaxis",
          [](const ArrayBodyPtr& a, int8_t source, int8_t destination) {
              return MoveArrayBody(Moveaxis(Array{a}, {source}, {destination}));
          },
          "a"_a,
          "source"_a = nullptr,
          "destination"_a = nullptr);
}

void InitChainerxActivation(pybind11::module& m) {
    m.def("clipped_relu", [](const ArrayBodyPtr& x, Scalar z) { return MoveArrayBody(ClippedRelu(Array{x}, z)); }, "x"_a, "z"_a = 20.0);
    m.def("crelu", [](const ArrayBodyPtr& x, int8_t axis) { return MoveArrayBody(CRelu(Array{x}, axis)); }, "x"_a, "axis"_a = 1);
    m.def("elu", [](const ArrayBodyPtr& x, double alpha) { return MoveArrayBody(Elu(Array{x}, alpha)); }, "x"_a, "alpha"_a = 1.0);
    m.def("sigmoid", [](const ArrayBodyPtr& x) { return MoveArrayBody(Sigmoid(Array{x})); }, "x"_a);
    m.def("relu", [](const ArrayBodyPtr& x) { return MoveArrayBody(Relu(Array{x})); }, "x"_a);
    m.def("leaky_relu",
          [](const ArrayBodyPtr& x, Scalar slope) { return MoveArrayBody(LeakyRelu(Array{x}, slope)); },
          "x"_a,
          "slope"_a = 0.2);
    m.def("tree_lstm", [](py::args args) {
        std::vector<ArrayBodyPtr> arrays = py::cast<std::vector<ArrayBodyPtr>>(args);
        std::vector<Array> input;
        for (size_t i = 0; i < arrays.size(); i++) {
            input.emplace_back(Array{arrays[i]});
        }
        return ToTuple(TreeLstm(input));
    });
    m.def("slstm", [](const ArrayBodyPtr& c1, const ArrayBodyPtr& c2, const ArrayBodyPtr& x1, const ArrayBodyPtr& x2) {
        return ToTuple(SLstm(Array{c1}, Array{c2}, Array{x1}, Array{x2}));
    });
    m.def("softplus", [](const ArrayBodyPtr& x, double beta) { return MoveArrayBody(Softplus(Array{x}, beta)); }, "x"_a, "beta"_a = 1.0);
}

void InitChainerxArithmetic(pybind11::module& m) {
    // math routines
    m.def("negative", [](const ArrayBodyPtr& x) { return MoveArrayBody(Negative(Array{x})); }, "x"_a);
    m.def("add", [](const ArrayBodyPtr& x1, const ArrayBodyPtr& x2) { return MoveArrayBody(Array{x1} + Array{x2}); }, "x1"_a, "x2"_a);
    m.def("add", [](const ArrayBodyPtr& x1, Scalar x2) { return MoveArrayBody(Add(Array{x1}, x2)); }, "x1"_a, "x2"_a);
    m.def("add", [](Scalar x1, const ArrayBodyPtr& x2) { return MoveArrayBody(Add(x1, Array{x2})); }, "x1"_a, "x2"_a);
    m.def("subtract", [](const ArrayBodyPtr& x1, const ArrayBodyPtr& x2) { return MoveArrayBody(Array{x1} - Array{x2}); }, "x1"_a, "x2"_a);
    m.def("subtract", [](const ArrayBodyPtr& x1, Scalar x2) { return MoveArrayBody(Subtract(Array{x1}, x2)); }, "x1"_a, "x2"_a);
    m.def("subtract", [](Scalar x1, const ArrayBodyPtr& x2) { return MoveArrayBody(Subtract(x1, Array{x2})); }, "x1"_a, "x2"_a);
    m.def("multiply", [](const ArrayBodyPtr& x1, const ArrayBodyPtr& x2) { return MoveArrayBody(Array{x1} * Array{x2}); }, "x1"_a, "x2"_a);
    m.def("multiply", [](const ArrayBodyPtr& x1, Scalar x2) { return MoveArrayBody(Multiply(Array{x1}, x2)); }, "x1"_a, "x2"_a);
    m.def("multiply", [](Scalar x1, const ArrayBodyPtr& x2) { return MoveArrayBody(Multiply(x1, Array{x2})); }, "x1"_a, "x2"_a);
    m.def("divide", [](const ArrayBodyPtr& x1, const ArrayBodyPtr& x2) { return MoveArrayBody(Array{x1} / Array{x2}); }, "x1"_a, "x2"_a);
    m.def("divide", [](const ArrayBodyPtr& x1, Scalar x2) { return MoveArrayBody(Divide(Array{x1}, x2)); }, "x1"_a, "x2"_a);
    m.def("divide", [](Scalar x1, const ArrayBodyPtr& x2) { return MoveArrayBody(Divide(x1, Array{x2})); }, "x1"_a, "x2"_a);
    m.def("floor_divide",
          [](const ArrayBodyPtr& x1, const ArrayBodyPtr& x2) { return MoveArrayBody(FloorDivide(Array{x1}, Array{x2})); },
          "x1"_a,
          "x2"_a);
    m.def("floor_divide", [](const ArrayBodyPtr& x1, Scalar x2) { return MoveArrayBody(FloorDivide(Array{x1}, x2)); }, "x1"_a, "x2"_a);
    m.def("floor_divide", [](Scalar x1, const ArrayBodyPtr& x2) { return MoveArrayBody(FloorDivide(x1, Array{x2})); }, "x1"_a, "x2"_a);
    m.def("true_divide",
          [](const ArrayBodyPtr& x1, const ArrayBodyPtr& x2) { return MoveArrayBody(TrueDivide(Array{x1}, Array{x2})); },
          "x1"_a,
          "x2"_a);
    m.def("true_divide", [](const ArrayBodyPtr& x1, Scalar x2) { return MoveArrayBody(TrueDivide(Array{x1}, x2)); }, "x1"_a, "x2"_a);
    m.def("true_divide", [](Scalar x1, const ArrayBodyPtr& x2) { return MoveArrayBody(TrueDivide(x1, Array{x2})); }, "x1"_a, "x2"_a);
    m.def("reciprocal", [](const ArrayBodyPtr& x) { return MoveArrayBody(Reciprocal(Array{x})); }, "x"_a);
    m.def("power",
          [](const ArrayBodyPtr& x1, const ArrayBodyPtr& x2) { return MoveArrayBody(Power(Array{x1}, Array{x2})); },
          "x1"_a,
          "x2"_a);
    m.def("power", [](const ArrayBodyPtr& x1, Scalar x2) { return MoveArrayBody(Power(Array{x1}, x2)); }, "x1"_a, "x2"_a);
    m.def("power", [](Scalar x1, const ArrayBodyPtr& x2) { return MoveArrayBody(Power(x1, Array{x2})); }, "x1"_a, "x2"_a);
<<<<<<< HEAD
    m.def("remainder",
          [](const ArrayBodyPtr& x1, const ArrayBodyPtr& x2) { return MoveArrayBody(Mod(Array{x1}, Array{x2})); },
          "x1"_a,
          "x2"_a);
    m.def("remainder", [](const ArrayBodyPtr& x1, Scalar x2) { return MoveArrayBody(Mod(Array{x1}, x2)); }, "x1"_a, "x2"_a);
    m.def("remainder", [](Scalar x1, const ArrayBodyPtr& x2) { return MoveArrayBody(Mod(x1, Array{x2})); }, "x1"_a, "x2"_a);
    m.attr("mod") = m.attr("remainder");
=======
    m.def("fmod", [](const ArrayBodyPtr& x1, const ArrayBodyPtr& x2) { return MoveArrayBody(Fmod(Array{x1}, Array{x2})); }, "x1"_a, "x2"_a);
>>>>>>> 2ba74040
}

void InitChainerxBinary(pybind11::module& m) {
    m.def("bitwise_and",
          [](const ArrayBodyPtr& x1, const ArrayBodyPtr& x2) { return MoveArrayBody(BitwiseAnd(Array{x1}, Array{x2})); },
          "x1"_a,
          "x2"_a);
    m.def("bitwise_and", [](const ArrayBodyPtr& x1, Scalar x2) { return MoveArrayBody(BitwiseAnd(Array{x1}, x2)); }, "x1"_a, "x2"_a);
    m.def("bitwise_and", [](Scalar x1, const ArrayBodyPtr& x2) { return MoveArrayBody(BitwiseAnd(x1, Array{x2})); }, "x1"_a, "x2"_a);
    m.def("bitwise_or",
          [](const ArrayBodyPtr& x1, const ArrayBodyPtr& x2) { return MoveArrayBody(BitwiseOr(Array{x1}, Array{x2})); },
          "x1"_a,
          "x2"_a);
    m.def("bitwise_or", [](const ArrayBodyPtr& x1, Scalar x2) { return MoveArrayBody(BitwiseOr(Array{x1}, x2)); }, "x1"_a, "x2"_a);
    m.def("bitwise_or", [](Scalar x1, const ArrayBodyPtr& x2) { return MoveArrayBody(BitwiseOr(x1, Array{x2})); }, "x1"_a, "x2"_a);
    m.def("bitwise_xor",
          [](const ArrayBodyPtr& x1, const ArrayBodyPtr& x2) { return MoveArrayBody(BitwiseXor(Array{x1}, Array{x2})); },
          "x1"_a,
          "x2"_a);
    m.def("bitwise_xor", [](const ArrayBodyPtr& x1, Scalar x2) { return MoveArrayBody(BitwiseXor(Array{x1}, x2)); }, "x1"_a, "x2"_a);
    m.def("bitwise_xor", [](Scalar x1, const ArrayBodyPtr& x2) { return MoveArrayBody(BitwiseXor(x1, Array{x2})); }, "x1"_a, "x2"_a);
}

void InitChainerxExpLog(pybind11::module& m) {
    m.def("erf", [](const ArrayBodyPtr& x) { return MoveArrayBody(Erf(Array{x})); }, "x"_a);
    m.def("exp", [](const ArrayBodyPtr& x) { return MoveArrayBody(Exp(Array{x})); }, "x"_a);
    m.def("expm1", [](const ArrayBodyPtr& x) { return MoveArrayBody(Expm1(Array{x})); }, "x"_a);
    m.def("exp2", [](const ArrayBodyPtr& x) { return MoveArrayBody(Exp2(Array{x})); }, "x"_a);
    m.def("log", [](const ArrayBodyPtr& x) { return MoveArrayBody(Log(Array{x})); }, "x"_a);
    m.def("log10", [](const ArrayBodyPtr& x) { return MoveArrayBody(Log10(Array{x})); }, "x"_a);
    m.def("log2", [](const ArrayBodyPtr& x) { return MoveArrayBody(Log2(Array{x})); }, "x"_a);
    m.def("log1p", [](const ArrayBodyPtr& x) { return MoveArrayBody(Log1p(Array{x})); }, "x"_a);
}

void InitChainerxHyperbolic(pybind11::module& m) {
    m.def("sinh", [](const ArrayBodyPtr& x) { return MoveArrayBody(Sinh(Array{x})); }, "x"_a);
    m.def("cosh", [](const ArrayBodyPtr& x) { return MoveArrayBody(Cosh(Array{x})); }, "x"_a);
    m.def("tanh", [](const ArrayBodyPtr& x) { return MoveArrayBody(Tanh(Array{x})); }, "x"_a);
    m.def("arcsinh", [](const ArrayBodyPtr& x) { return MoveArrayBody(Arcsinh(Array{x})); }, "x"_a);
    m.def("arccosh", [](const ArrayBodyPtr& x) { return MoveArrayBody(Arccosh(Array{x})); }, "x"_a);
}

void InitChainerxMisc(pybind11::module& m) {
    m.def("square", [](const ArrayBodyPtr& x) { return MoveArrayBody(Square(Array{x})); }, "x"_a);
    m.def("sqrt", [](const ArrayBodyPtr& x) { return MoveArrayBody(Sqrt(Array{x})); }, "x"_a);
    m.def("abs", [](const ArrayBodyPtr& x) { return MoveArrayBody(Absolute(Array{x})); }, "x"_a);
    m.attr("absolute") = m.attr("abs");
    m.def("fabs", [](const ArrayBodyPtr& x) { return MoveArrayBody(Fabs(Array{x})); }, "x"_a);
    m.def("sign", [](const ArrayBodyPtr& x) { return MoveArrayBody(Sign(Array{x})); }, "x"_a);
    m.def("maximum", [](const ArrayBodyPtr& x1, Scalar x2) { return MoveArrayBody(Maximum(Array{x1}, x2)); }, "x1"_a, "x2"_a);
    m.def("maximum", [](Scalar x1, const ArrayBodyPtr& x2) { return MoveArrayBody(Maximum(x1, Array{x2})); }, "x1"_a, "x2"_a);
    m.def("maximum",
          [](const ArrayBodyPtr& x1, const ArrayBodyPtr& x2) { return MoveArrayBody(Maximum(Array{x1}, Array{x2})); },
          "x1"_a,
          "x2"_a);
    m.def("minimum", [](const ArrayBodyPtr& x1, Scalar x2) { return MoveArrayBody(Minimum(Array{x1}, x2)); }, "x1"_a, "x2"_a);
    m.def("minimum", [](Scalar x1, const ArrayBodyPtr& x2) { return MoveArrayBody(Minimum(x1, Array{x2})); }, "x1"_a, "x2"_a);
    m.def("minimum",
          [](const ArrayBodyPtr& x1, const ArrayBodyPtr& x2) { return MoveArrayBody(Minimum(Array{x1}, Array{x2})); },
          "x1"_a,
          "x2"_a);
}

void InitChainerxReduction(pybind11::module& m) {
    m.def("sum",
          [](const ArrayBodyPtr& a, int8_t axis, bool keepdims) { return MoveArrayBody(Sum(Array{a}, Axes{axis}, keepdims)); },
          "a"_a,
          "axis"_a,
          "keepdims"_a = false);
    m.def("sum",
          [](const ArrayBodyPtr& a, const absl::optional<std::vector<int8_t>>& axis, bool keepdims) {
              return MoveArrayBody(Sum(Array{a}, ToAxes(axis), keepdims));
          },
          "a"_a,
          "axis"_a = nullptr,
          "keepdims"_a = false);
    m.def("logsumexp",
          [](const ArrayBodyPtr& x, int8_t axis, bool keepdims) { return MoveArrayBody(LogSumExp(Array{x}, Axes{axis}, keepdims)); },
          "x"_a,
          "axis"_a,
          "keepdims"_a = false);
    m.def("logsumexp",
          [](const ArrayBodyPtr& x, const absl::optional<std::vector<int8_t>>& axis, bool keepdims) {
              return MoveArrayBody(LogSumExp(Array{x}, ToAxes(axis), keepdims));
          },
          "x"_a,
          "axis"_a = nullptr,
          "keepdims"_a = false);
    m.def("log_softmax",
          [](const ArrayBodyPtr& x, int8_t axis) { return MoveArrayBody(LogSoftmax(Array{x}, Axes{axis})); },
          "x"_a,
          "axis"_a);
    m.def("log_softmax",
          [](const ArrayBodyPtr& x, const absl::optional<std::vector<int8_t>>& axis) {
              return MoveArrayBody(LogSoftmax(Array{x}, ToAxes(axis)));
          },
          "x"_a,
          "axis"_a = nullptr);
    m.def("softmax", [](const ArrayBodyPtr& x, int8_t axis) { return MoveArrayBody(Softmax(Array{x}, Axes{axis})); }, "x"_a, "axis"_a);
    m.def("softmax",
          [](const ArrayBodyPtr& x, const absl::optional<std::vector<int8_t>>& axis) {
              return MoveArrayBody(Softmax(Array{x}, ToAxes(axis)));
          },
          "x"_a,
          "axis"_a = nullptr);
    m.def("cumsum",
          [](const ArrayBodyPtr& a, const absl::optional<int8_t>& axis) { return MoveArrayBody(Cumsum(Array{a}, axis)); },
          "a"_a,
          "axis"_a = nullptr);
    m.def("nansum",
          [](const ArrayBodyPtr& a, int8_t axis, bool keepdims) { return MoveArrayBody(Nansum(Array{a}, Axes{axis}, keepdims)); },
          "a"_a,
          "axis"_a,
          "keepdims"_a = false);
    m.def("nansum",
          [](const ArrayBodyPtr& a, const absl::optional<std::vector<int8_t>>& axis, bool keepdims) {
              return MoveArrayBody(Nansum(Array{a}, ToAxes(axis), keepdims));
          },
          "a"_a,
          "axis"_a = nullptr,
          "keepdims"_a = false);
}

void InitChainerxRounding(pybind11::module& m) {
    m.def("ceil", [](const ArrayBodyPtr& x) { return MoveArrayBody(Ceil(Array{x})); }, "x"_a);
    m.def("floor", [](const ArrayBodyPtr& x) { return MoveArrayBody(Floor(Array{x})); }, "x"_a);
}

void InitChainerxTrigonometric(pybind11::module& m) {
    m.def("sin", [](const ArrayBodyPtr& x) { return MoveArrayBody(Sin(Array{x})); }, "x"_a);
    m.def("cos", [](const ArrayBodyPtr& x) { return MoveArrayBody(Cos(Array{x})); }, "x"_a);
    m.def("tan", [](const ArrayBodyPtr& x) { return MoveArrayBody(Tan(Array{x})); }, "x"_a);
    m.def("arcsin", [](const ArrayBodyPtr& x) { return MoveArrayBody(Arcsin(Array{x})); }, "x"_a);
    m.def("arccos", [](const ArrayBodyPtr& x) { return MoveArrayBody(Arccos(Array{x})); }, "x"_a);
    m.def("arctan", [](const ArrayBodyPtr& x) { return MoveArrayBody(Arctan(Array{x})); }, "x"_a);
    m.def("arctan2",
          [](const ArrayBodyPtr& x1, const ArrayBodyPtr& x2) { return MoveArrayBody(Arctan2(Array{x1}, Array{x2})); },
          "x1"_a,
          "x2"_a);
    m.def("left_shift",
          [](const ArrayBodyPtr& x1, const ArrayBodyPtr& x2) { return MoveArrayBody(LeftShift(Array{x1}, Array{x2})); },
          "x1"_a,
          "x2"_a);
    m.def("left_shift", [](const ArrayBodyPtr& x1, Scalar x2) { return MoveArrayBody(LeftShift(Array{x1}, x2)); }, "x1"_a, "x2"_a);
    m.def("left_shift", [](Scalar x1, const ArrayBodyPtr& x2) { return MoveArrayBody(LeftShift(x1, Array{x2})); }, "x1"_a, "x2"_a);
    m.def("right_shift",
          [](const ArrayBodyPtr& x1, const ArrayBodyPtr& x2) { return MoveArrayBody(RightShift(Array{x1}, Array{x2})); },
          "x1"_a,
          "x2"_a);
    m.def("right_shift", [](const ArrayBodyPtr& x1, Scalar x2) { return MoveArrayBody(RightShift(Array{x1}, x2)); }, "x1"_a, "x2"_a);
    m.def("right_shift", [](Scalar x1, const ArrayBodyPtr& x2) { return MoveArrayBody(RightShift(x1, Array{x2})); }, "x1"_a, "x2"_a);
}

void InitChainerxSorting(pybind11::module& m) {
    // sorting routines
    m.def("argmax",
          [](const ArrayBodyPtr& a, const absl::optional<int8_t>& axis) { return MoveArrayBody(ArgMax(Array{a}, ToAxes(axis))); },
          "a"_a,
          "axis"_a = nullptr);
    m.def("argmin",
          [](const ArrayBodyPtr& a, const absl::optional<int8_t>& axis) { return MoveArrayBody(ArgMin(Array{a}, ToAxes(axis))); },
          "a"_a,
          "axis"_a = nullptr);
    m.def("count_nonzero",
          [](const ArrayBodyPtr& a, int8_t axis) { return MoveArrayBody(CountNonzero(Array{a}, Axes{axis})); },
          "a"_a,
          "axis"_a);
    m.def("count_nonzero",
          [](const ArrayBodyPtr& a, const absl::optional<std::vector<int8_t>>& axis) {
              return MoveArrayBody(CountNonzero(Array{a}, ToAxes(axis)));
          },
          "a"_a,
          "axis"_a = nullptr);
    m.def("nanargmax",
          [](const ArrayBodyPtr& a, const absl::optional<int8_t>& axis) { return MoveArrayBody(NanArgMax(Array{a}, ToAxes(axis))); },
          "a"_a,
          "axis"_a = nullptr);
    m.def("nanargmin",
          [](const ArrayBodyPtr& a, const absl::optional<int8_t>& axis) { return MoveArrayBody(NanArgMin(Array{a}, ToAxes(axis))); },
          "a"_a,
          "axis"_a = nullptr);
}

void InitChainerxStatistics(pybind11::module& m) {
    // statistics routines
    m.def("amax",
          [](const ArrayBodyPtr& a, int8_t axis, bool keepdims) { return MoveArrayBody(AMax(Array{a}, Axes{axis}, keepdims)); },
          "a"_a,
          "axis"_a,
          "keepdims"_a = false);
    m.def("amax",
          [](const ArrayBodyPtr& a, const absl::optional<std::vector<int8_t>>& axis, bool keepdims) {
              return MoveArrayBody(AMax(Array{a}, ToAxes(axis), keepdims));
          },
          "a"_a,
          "axis"_a = nullptr,
          "keepdims"_a = false);
    m.attr("max") = m.attr("amax");
    m.def("amin",
          [](const ArrayBodyPtr& a, int8_t axis, bool keepdims) { return MoveArrayBody(AMin(Array{a}, Axes{axis}, keepdims)); },
          "a"_a,
          "axis"_a,
          "keepdims"_a = false);
    m.def("amin",
          [](const ArrayBodyPtr& a, const absl::optional<std::vector<int8_t>>& axis, bool keepdims) {
              return MoveArrayBody(AMin(Array{a}, ToAxes(axis), keepdims));
          },
          "a"_a,
          "axis"_a = nullptr,
          "keepdims"_a = false);
    m.attr("min") = m.attr("amin");
    m.def("mean",
          [](const ArrayBodyPtr& a, int8_t axis, bool keepdims) { return MoveArrayBody(Mean(Array{a}, Axes{axis}, keepdims)); },
          "a"_a,
          "axis"_a,
          "keepdims"_a = false);
    m.def("mean",
          [](const ArrayBodyPtr& a, const absl::optional<std::vector<int8_t>>& axis, bool keepdims) {
              return MoveArrayBody(Mean(Array{a}, ToAxes(axis), keepdims));
          },
          "a"_a,
          "axis"_a = nullptr,
          "keepdims"_a = false);
    m.def("var",
          [](const ArrayBodyPtr& a, int8_t axis, bool keepdims) { return MoveArrayBody(Var(Array{a}, Axes{axis}, keepdims)); },
          "a"_a,
          "axis"_a,
          "keepdims"_a = false);
    m.def("var",
          [](const ArrayBodyPtr& a, const absl::optional<std::vector<int8_t>>& axis, bool keepdims) {
              return MoveArrayBody(Var(Array{a}, ToAxes(axis), keepdims));
          },
          "a"_a,
          "axis"_a = nullptr,
          "keepdims"_a = false);
}

void InitChainerxConnection(pybind11::module& m) {
    // connection routines
    m.def("conv",
          [](const ArrayBodyPtr& x,
             const ArrayBodyPtr& w,
             const absl::optional<ArrayBodyPtr>& b,
             py::handle stride,
             py::handle pad,
             bool cover_all) {
              // Create an Array from x to compute the image dimensions and the expected number of stride and padding elements.
              Array x_array{x};
              int8_t ndim = x_array.ndim() - 2;
              return MoveArrayBody(
                      Conv(x_array,
                           Array{w},
                           b.has_value() ? absl::optional<Array>{Array{*b}} : absl::nullopt,
                           ToStackVector<int64_t>(stride, ndim),
                           ToStackVector<int64_t>(pad, ndim),
                           cover_all));
          },
          "x"_a,
          "w"_a,
          "b"_a = nullptr,
          "stride"_a = 1,
          "pad"_a = 0,
          "cover_all"_a = false);
    m.def("conv_transpose",
          [](const ArrayBodyPtr& x,
             const ArrayBodyPtr& w,
             const absl::optional<ArrayBodyPtr>& b,
             py::handle stride,
             py::handle pad,
             const absl::optional<py::tuple>& outsize) {
              // Create an Array from x to compute the image dimensions and the expected number of stride and padding elements.
              Array x_array{x};
              int8_t ndim = x_array.ndim() - 2;
              return MoveArrayBody(ConvTranspose(
                      x_array,
                      Array{w},
                      b.has_value() ? absl::optional<Array>{Array{*b}} : absl::nullopt,
                      ToStackVector<int64_t>(stride, ndim),
                      ToStackVector<int64_t>(pad, ndim),
                      outsize.has_value() ? absl::optional<Dims>{ToStackVector<int64_t>(*outsize, ndim)} : absl::nullopt));
          },
          "x"_a,
          "w"_a,
          "b"_a = nullptr,
          "stride"_a = 1,
          "pad"_a = 0,
          "outsize"_a = nullptr);
    m.def("linear",
          [](const ArrayBodyPtr& x, const ArrayBodyPtr& w, const absl::optional<ArrayBodyPtr>& b, int8_t n_batch_axes) {
              return MoveArrayBody(
                      Linear(Array{x}, Array{w}, b.has_value() ? absl::optional<Array>{Array{*b}} : absl::nullopt, n_batch_axes));
          },
          "x"_a,
          "w"_a,
          "b"_a = nullptr,
          "n_batch_axes"_a = 1);
    m.def("lstm",
          [](const ArrayBodyPtr& c, const ArrayBodyPtr& x) {
              std::vector<ArrayBodyPtr> out = ToArrayBodyPtr(Lstm(Array{c}, Array{x}));
              py::tuple ret{2};
              ret[0] = out[1];
              ret[1] = out[0];
              return ret;
          },
          py::arg("c"),
          py::arg("x"));
}

void InitChainerxNormalization(pybind11::module& m) {
    // normalization routines
    m.def("batch_norm",
          [](const ArrayBodyPtr& x,
             const ArrayBodyPtr& gamma,
             const ArrayBodyPtr& beta,
             const ArrayBodyPtr& running_mean,
             const ArrayBodyPtr& running_var,
             Scalar eps,
             Scalar decay,
             const absl::optional<std::vector<int8_t>>& axis) {
              return MoveArrayBody(
                      BatchNorm(Array{x}, Array{gamma}, Array{beta}, Array{running_mean}, Array{running_var}, eps, decay, ToAxes(axis)));
          },
          "x"_a,
          "gamma"_a,
          "beta"_a,
          "running_mean"_a,
          "running_var"_a,
          "eps"_a = 2e-5,
          "decay"_a = 0.9,
          "axis"_a = nullptr);
    m.def("fixed_batch_norm",
          [](const ArrayBodyPtr& x,
             const ArrayBodyPtr& gamma,
             const ArrayBodyPtr& beta,
             const ArrayBodyPtr& mean,
             const ArrayBodyPtr& var,
             Scalar eps,
             const absl::optional<std::vector<int8_t>>& axis) {
              return MoveArrayBody(FixedBatchNorm(Array{x}, Array{gamma}, Array{beta}, Array{mean}, Array{var}, eps, ToAxes(axis)));
          },
          "x"_a,
          "gamma"_a,
          "beta"_a,
          "mean"_a,
          "var"_a,
          "eps"_a = 2e-5,
          "axis"_a = nullptr);
}

void InitChainerxPooling(pybind11::module& m) {
    // pooling routines
    // TODO(sonots): Support return_indicies option of chainer.functions.max_pooling_nd.
    m.def("max_pool",
          [](const ArrayBodyPtr& x, py::handle ksize, py::handle stride, py::handle pad, bool cover_all) {
              Array x_array{x};
              int8_t ndim = x_array.ndim() - 2;
              return MoveArrayBody(
                      MaxPool(x_array,
                              ToStackVector<int64_t>(ksize, ndim),
                              stride.is_none() ? ToStackVector<int64_t>(ksize, ndim) : ToStackVector<int64_t>(stride, ndim),
                              ToStackVector<int64_t>(pad, ndim),
                              cover_all));
          },
          "x"_a,
          "ksize"_a,
          "stride"_a = py::none(),
          "pad"_a = 0,
          "cover_all"_a = false);
    m.def("average_pool",
          [](const ArrayBodyPtr& x, py::handle ksize, py::handle stride, py::handle pad, const std::string& pad_mode) {
              Array x_array{x};
              int8_t ndim = x_array.ndim() - 2;

              AveragePoolPadMode mode{};
              if (pad_mode == "zero") {
                  mode = AveragePoolPadMode::kZero;
              } else if (pad_mode == "ignore") {
                  mode = AveragePoolPadMode::kIgnore;
              } else {
                  throw py::value_error{"pad_mode must be either of 'zero' or 'ignore'"};
              }

              return MoveArrayBody(AveragePool(
                      x_array,
                      ToStackVector<int64_t>(ksize, ndim),
                      stride.is_none() ? ToStackVector<int64_t>(ksize, ndim) : ToStackVector<int64_t>(stride, ndim),
                      ToStackVector<int64_t>(pad, ndim),
                      mode));
          },
          "x"_a,
          "ksize"_a,
          "stride"_a = py::none(),
          "pad"_a = 0,
          "pad_mode"_a = "ignore");
}

void InitChainerxLoss(pybind11::module& m) {
    m.def("absolute_error",
          [](const ArrayBodyPtr& x1, const ArrayBodyPtr& x2) { return MoveArrayBody(AbsoluteError(Array{x1}, Array{x2})); },
          "x1"_a,
          "x2"_a);
    m.def("squared_error",
          [](const ArrayBodyPtr& x1, const ArrayBodyPtr& x2) { return MoveArrayBody(SquaredError(Array{x1}, Array{x2})); },
          "x1"_a,
          "x2"_a);
    m.def("gaussian_kl_divergence",
          [](const ArrayBodyPtr& mean, const ArrayBodyPtr& ln_var) {
              return MoveArrayBody(GaussianKLDivergence(Array{mean}, Array{ln_var}));
          },
          "mean"_a,
          "ln_var"_a);
    m.def("huber_loss",
          [](const ArrayBodyPtr& x1, const ArrayBodyPtr& x2, Scalar delta) {
              return MoveArrayBody(HuberLoss(Array{x1}, Array{x2}, delta));
          },
          "x1"_a,
          "x2"_a,
          "delta"_a);
    m.def("sigmoid_cross_entropy",
          [](const ArrayBodyPtr& x1, const ArrayBodyPtr& x2) { return MoveArrayBody(SigmoidCrossEntropy(Array{x1}, Array{x2})); },
          "x1"_a,
          "x2"_a);
    m.def("mean_squared_error",
          [](const ArrayBodyPtr& x1, const ArrayBodyPtr& x2) { return MoveArrayBody(MeanSquaredError(Array{x1}, Array{x2})); },
          "x1"_a,
          "x2"_a);
}
void InitChainerxRNN(pybind11::module& m) {
    m.def("n_step_lstm",
          [](int64_t n_layers,
             ArrayBodyPtr& hx,
             ArrayBodyPtr& cx,
             std::vector<std::vector<ArrayBodyPtr>> weights,
             std::vector<std::vector<ArrayBodyPtr>> biases,
             std::vector<ArrayBodyPtr> inputs) {
              std::vector<std::vector<Array>> ws;
              std::vector<std::vector<Array>> bs;
              std::vector<Array> xs;
              for (size_t i = 0; i < weights.size(); i++) {
                  std::vector<Array> temp_ws;
                  std::vector<Array> temp_bs;
                  for (size_t j = 0; j < weights[i].size(); j++) {
                      temp_ws.emplace_back(Array{weights[i][j]});
                      temp_bs.emplace_back(Array{biases[i][j]});
                  }
                  ws.emplace_back(temp_ws);
                  bs.emplace_back(temp_bs);
              }
              for (size_t i = 0; i < inputs.size(); i++) {
                  xs.emplace_back(Array{inputs[i]});
              }
              std::vector<std::vector<Array>> out = NStepLstm(n_layers, Array{hx}, Array{cx}, ws, bs, xs);
              py::tuple ret{3};
              std::vector<ArrayBodyPtr> states = ToArrayBodyPtr(out[0]);
              std::vector<ArrayBodyPtr> ys = ToArrayBodyPtr(out[1]);
              ret[0] = states[0];
              ret[1] = states[1];
              ret[2] = ys;
              return ret;
          });
    m.def("n_step_bilstm",
          [](int64_t n_layers,
             ArrayBodyPtr& hx,
             ArrayBodyPtr& cx,
             std::vector<std::vector<ArrayBodyPtr>> weights,
             std::vector<std::vector<ArrayBodyPtr>> biases,
             std::vector<ArrayBodyPtr> inputs) {
              std::vector<std::vector<Array>> ws;
              std::vector<std::vector<Array>> bs;
              std::vector<Array> xs;
              for (size_t i = 0; i < weights.size(); i++) {
                  std::vector<Array> temp_ws;
                  std::vector<Array> temp_bs;
                  for (size_t j = 0; j < weights[i].size(); j++) {
                      temp_ws.emplace_back(Array{weights[i][j]});
                      temp_bs.emplace_back(Array{biases[i][j]});
                  }
                  ws.emplace_back(temp_ws);
                  bs.emplace_back(temp_bs);
              }
              for (size_t i = 0; i < inputs.size(); i++) {
                  xs.emplace_back(Array{inputs[i]});
              }
              std::vector<std::vector<Array>> out = NStepBiLstm(n_layers, Array{hx}, Array{cx}, ws, bs, xs);
              py::tuple ret{3};
              std::vector<ArrayBodyPtr> states = ToArrayBodyPtr(out[0]);
              std::vector<ArrayBodyPtr> ys = ToArrayBodyPtr(out[1]);
              ret[0] = states[0];
              ret[1] = states[1];
              ret[2] = ys;
              return ret;
          });
    m.def("n_step_gru",
          [](int64_t n_layers,
             ArrayBodyPtr& hx,
             std::vector<std::vector<ArrayBodyPtr>> weights,
             std::vector<std::vector<ArrayBodyPtr>> biases,
             std::vector<ArrayBodyPtr> inputs) {
              std::vector<std::vector<Array>> ws;
              std::vector<std::vector<Array>> bs;
              std::vector<Array> xs;
              for (size_t i = 0; i < weights.size(); i++) {
                  std::vector<Array> temp_ws;
                  std::vector<Array> temp_bs;
                  for (size_t j = 0; j < weights[i].size(); j++) {
                      temp_ws.emplace_back(Array{weights[i][j]});
                      temp_bs.emplace_back(Array{biases[i][j]});
                  }
                  ws.emplace_back(temp_ws);
                  bs.emplace_back(temp_bs);
              }
              for (size_t i = 0; i < inputs.size(); i++) {
                  xs.emplace_back(Array{inputs[i]});
              }
              std::vector<std::vector<Array>> out = NStepGru(n_layers, Array{hx}, ws, bs, xs);
              py::tuple ret{2};
              std::vector<ArrayBodyPtr> states = ToArrayBodyPtr(out[0]);
              std::vector<ArrayBodyPtr> ys = ToArrayBodyPtr(out[1]);
              ret[0] = states[0];
              ret[1] = ys;
              return ret;
          });
    m.def("n_step_bigru",
          [](int64_t n_layers,
             ArrayBodyPtr& hx,
             std::vector<std::vector<ArrayBodyPtr>> weights,
             std::vector<std::vector<ArrayBodyPtr>> biases,
             std::vector<ArrayBodyPtr> inputs) {
              std::vector<std::vector<Array>> ws;
              std::vector<std::vector<Array>> bs;
              std::vector<Array> xs;
              for (size_t i = 0; i < weights.size(); i++) {
                  std::vector<Array> temp_ws;
                  std::vector<Array> temp_bs;
                  for (size_t j = 0; j < weights[i].size(); j++) {
                      temp_ws.emplace_back(Array{weights[i][j]});
                      temp_bs.emplace_back(Array{biases[i][j]});
                  }
                  ws.emplace_back(temp_ws);
                  bs.emplace_back(temp_bs);
              }
              for (size_t i = 0; i < inputs.size(); i++) {
                  xs.emplace_back(Array{inputs[i]});
              }
              std::vector<std::vector<Array>> out = NStepBiGru(n_layers, Array{hx}, ws, bs, xs);
              py::tuple ret{2};
              std::vector<ArrayBodyPtr> states = ToArrayBodyPtr(out[0]);
              std::vector<ArrayBodyPtr> ys = ToArrayBodyPtr(out[1]);
              ret[0] = states[0];
              ret[1] = ys;
              return ret;
          });
    m.def("n_step_rnn",
          [](int64_t n_layers,
             ArrayBodyPtr& hx,
             std::vector<std::vector<ArrayBodyPtr>> weights,
             std::vector<std::vector<ArrayBodyPtr>> biases,
             std::vector<ArrayBodyPtr> inputs,
             std::string activation) {
              std::vector<std::vector<Array>> ws;
              std::vector<std::vector<Array>> bs;
              std::vector<Array> xs;
              for (size_t i = 0; i < weights.size(); i++) {
                  std::vector<Array> temp_ws;
                  std::vector<Array> temp_bs;
                  for (size_t j = 0; j < weights[i].size(); j++) {
                      temp_ws.emplace_back(Array{weights[i][j]});
                      temp_bs.emplace_back(Array{biases[i][j]});
                  }
                  ws.emplace_back(temp_ws);
                  bs.emplace_back(temp_bs);
              }
              for (size_t i = 0; i < inputs.size(); i++) {
                  xs.emplace_back(Array{inputs[i]});
              }
              std::vector<std::vector<Array>> out = NStepRnn(n_layers, Array{hx}, ws, bs, xs, activation);
              py::tuple ret{2};
              std::vector<ArrayBodyPtr> states = ToArrayBodyPtr(out[0]);
              std::vector<ArrayBodyPtr> ys = ToArrayBodyPtr(out[1]);
              ret[0] = states[0];
              ret[1] = ys;
              return ret;
          });
    m.def("n_step_birnn",
          [](int64_t n_layers,
             ArrayBodyPtr& hx,
             std::vector<std::vector<ArrayBodyPtr>> weights,
             std::vector<std::vector<ArrayBodyPtr>> biases,
             std::vector<ArrayBodyPtr> inputs,
             std::string activation) {
              std::vector<std::vector<Array>> ws;
              std::vector<std::vector<Array>> bs;
              std::vector<Array> xs;
              for (size_t i = 0; i < weights.size(); i++) {
                  std::vector<Array> temp_ws;
                  std::vector<Array> temp_bs;
                  for (size_t j = 0; j < weights[i].size(); j++) {
                      temp_ws.emplace_back(Array{weights[i][j]});
                      temp_bs.emplace_back(Array{biases[i][j]});
                  }
                  ws.emplace_back(temp_ws);
                  bs.emplace_back(temp_bs);
              }
              for (size_t i = 0; i < inputs.size(); i++) {
                  xs.emplace_back(Array{inputs[i]});
              }
              std::vector<std::vector<Array>> out = NStepBiRnn(n_layers, Array{hx}, ws, bs, xs, activation);
              py::tuple ret{2};
              std::vector<ArrayBodyPtr> states = ToArrayBodyPtr(out[0]);
              std::vector<ArrayBodyPtr> ys = ToArrayBodyPtr(out[1]);
              ret[0] = states[0];
              ret[1] = ys;
              return ret;
          });
}

}  // namespace

void InitChainerxRoutines(pybind11::module& m) {
    InitChainerxCreation(m);
    InitChainerxEvaluation(m);
    InitChainerxIndexing(m);
    InitChainerxLinalg(m);
    InitChainerxLogic(m);
    InitChainerxLoss(m);
    InitChainerxManipulation(m);
    InitChainerxActivation(m);
    InitChainerxArithmetic(m);
    InitChainerxBinary(m);
    InitChainerxExpLog(m);
    InitChainerxHyperbolic(m);
    InitChainerxMisc(m);
    InitChainerxReduction(m);
    InitChainerxRounding(m);
    InitChainerxTrigonometric(m);
    InitChainerxSorting(m);
    InitChainerxStatistics(m);
    InitChainerxConnection(m);
    InitChainerxNormalization(m);
    InitChainerxPooling(m);
    InitChainerxRNN(m);
}

}  // namespace python_internal
}  // namespace python
}  // namespace chainerx<|MERGE_RESOLUTION|>--- conflicted
+++ resolved
@@ -793,7 +793,6 @@
           "x2"_a);
     m.def("power", [](const ArrayBodyPtr& x1, Scalar x2) { return MoveArrayBody(Power(Array{x1}, x2)); }, "x1"_a, "x2"_a);
     m.def("power", [](Scalar x1, const ArrayBodyPtr& x2) { return MoveArrayBody(Power(x1, Array{x2})); }, "x1"_a, "x2"_a);
-<<<<<<< HEAD
     m.def("remainder",
           [](const ArrayBodyPtr& x1, const ArrayBodyPtr& x2) { return MoveArrayBody(Mod(Array{x1}, Array{x2})); },
           "x1"_a,
@@ -801,9 +800,7 @@
     m.def("remainder", [](const ArrayBodyPtr& x1, Scalar x2) { return MoveArrayBody(Mod(Array{x1}, x2)); }, "x1"_a, "x2"_a);
     m.def("remainder", [](Scalar x1, const ArrayBodyPtr& x2) { return MoveArrayBody(Mod(x1, Array{x2})); }, "x1"_a, "x2"_a);
     m.attr("mod") = m.attr("remainder");
-=======
     m.def("fmod", [](const ArrayBodyPtr& x1, const ArrayBodyPtr& x2) { return MoveArrayBody(Fmod(Array{x1}, Array{x2})); }, "x1"_a, "x2"_a);
->>>>>>> 2ba74040
 }
 
 void InitChainerxBinary(pybind11::module& m) {
