--- conflicted
+++ resolved
@@ -85,16 +85,11 @@
           },
           py::arg(),  // outputs
           py::arg(),  // inputs
-<<<<<<< HEAD
-          py::arg("backprop_id") = nullptr,
-          py::arg("enable_double_backprop") = false,
-          py::arg("set_grad") = false,
-          py::arg("grad_inputs") = std::vector<ArrayBodyPtr>{},
-          py::arg("grad_outputs") = std::vector<ArrayBodyPtr>{});
-=======
           "backprop_id"_a = nullptr,
-          "enable_double_backprop"_a = false);
->>>>>>> f07841dd
+          "enable_double_backprop"_a = false,
+          "set_grad"_a = false,
+          "grad_inputs"_a = std::vector<ArrayBodyPtr>{},
+          "grad_outputs"_a = std::vector<ArrayBodyPtr>{});
 }
 
 }  // namespace python_internal
