#include "chainerx/cuda/cuda_conv.h"

#include <algorithm>
#include <cstdint>

#include <gtest/gtest.h>

#include "chainerx/array.h"
#include "chainerx/constant.h"
#include "chainerx/cuda/cuda_device.h"
#include "chainerx/device_id.h"
#include "chainerx/dims.h"
#include "chainerx/kernels/connection.h"
#include "chainerx/routines/connection.h"
#include "chainerx/shape.h"
#include "chainerx/testing/array.h"
#include "chainerx/testing/array_check.h"
#include "chainerx/testing/device_session.h"

namespace chainerx {
namespace cuda {
namespace cuda_internal {

class CudaConvTest {
public:
    static size_t GetFwdAlgoCacheMapSize(const CudaConv& cuda_conv) { return cuda_conv.fwd_algo_cache_map_.size(); }
    static size_t GetBwdDataAlgoCacheMapSize(const CudaConv& cuda_conv) { return cuda_conv.bwd_data_algo_cache_map_.size(); }
    static size_t GetBwdFilterAlgoCacheMapSize(const CudaConv& cuda_conv) { return cuda_conv.bwd_filter_algo_cache_map_.size(); }
    static CudaConv& GetCudaConv(CudaDevice& cuda_device) {
        cuda_internal::DeviceInternals& device_internals = cuda_internal::GetDeviceInternals(cuda_device);
        return device_internals.cuda_conv();
    }
};

}  // namespace cuda_internal

TEST(CudaConvTest, FwdAlgoCache) {
    testing::DeviceSession device_session{DeviceId{"cuda", 0}};
    auto& device = static_cast<CudaDevice&>(device_session.device());  // NOLINT
    cuda_internal::CudaConv& cuda_conv = cuda_internal::CudaConvTest::GetCudaConv(device);

    int64_t batch_size = 2;
    int64_t in_channels = 3;
    int64_t out_channels = 2;
    Shape in_dims{10, 7};
    Dims kernel_size{2, 3};

    Shape x_shape{batch_size, in_channels};
    std::copy(in_dims.begin(), in_dims.end(), std::back_inserter(x_shape));
    Shape w_shape{out_channels, in_channels};
    std::copy(kernel_size.begin(), kernel_size.end(), std::back_inserter(w_shape));
    Shape b_shape{out_channels};

    Array x = testing::BuildArray(x_shape).WithLinearData<float>(-x_shape.GetTotalSize() / 2.0f, 1.0f).WithPadding(1);
    Array w = testing::BuildArray(w_shape).WithLinearData<float>(-w_shape.GetTotalSize() / 2.0f, 1.0f);
    Array b = testing::BuildArray(b_shape).WithData<float>({-0.2f, 1.3f});

    // New parameters should create new auto tuning caches, and same parameters should not.
    {
        Dims stride{3, 2};
        Dims pad{2, 0};
        bool cover_all = false;

        EXPECT_EQ(size_t{0}, cuda_internal::CudaConvTest::GetFwdAlgoCacheMapSize(cuda_conv));
        cuda_conv.Conv(device, x, w, b, stride, pad, 1, cover_all, x.dtype());
        EXPECT_EQ(size_t{1}, cuda_internal::CudaConvTest::GetFwdAlgoCacheMapSize(cuda_conv));
        cuda_conv.Conv(device, x, w, b, stride, pad, 1, cover_all, x.dtype());
        EXPECT_EQ(size_t{1}, cuda_internal::CudaConvTest::GetFwdAlgoCacheMapSize(cuda_conv));
    }
    {
        Dims stride{1, 1};
        Dims pad{0, 0};
        bool cover_all = false;

        EXPECT_EQ(size_t{1}, cuda_internal::CudaConvTest::GetFwdAlgoCacheMapSize(cuda_conv));
        Conv(x, w, b, stride, pad, 1, cover_all);
        EXPECT_EQ(size_t{2}, cuda_internal::CudaConvTest::GetFwdAlgoCacheMapSize(cuda_conv));
        Conv(x, w, b, stride, pad, 1, cover_all);
        EXPECT_EQ(size_t{2}, cuda_internal::CudaConvTest::GetFwdAlgoCacheMapSize(cuda_conv));
    }
}

TEST(CudaConvTest, BwdDatadAlgoCache) {
    testing::DeviceSession device_session{DeviceId{"cuda", 0}};
    auto& device = static_cast<CudaDevice&>(device_session.device());  // NOLINT
    cuda_internal::CudaConv& cuda_conv = cuda_internal::CudaConvTest::GetCudaConv(device);

    int64_t batch_size = 2;
    int64_t in_channels = 3;
    int64_t out_channels = 2;
    Shape in_dims{5, 3};
    Dims kernel_size{2, 3};

    Shape x_shape{batch_size, in_channels};
    std::copy(in_dims.begin(), in_dims.end(), std::back_inserter(x_shape));
    Shape w_shape{in_channels, out_channels};
    std::copy(kernel_size.begin(), kernel_size.end(), std::back_inserter(w_shape));
    Shape b_shape{out_channels};

    Array x = testing::BuildArray(x_shape).WithLinearData<float>(-x_shape.GetTotalSize() / 2.0f, 1.0f).WithPadding(1);
    Array w = testing::BuildArray(w_shape).WithLinearData<float>(-w_shape.GetTotalSize() / 2.0f, 1.0f);
    Array b = testing::BuildArray(b_shape).WithData<float>({-0.2f, 1.3f});

    // New parameters should create new auto tuning caches, and same parameters should not.
    {
        Dims stride{3, 2};
        Dims pad{2, 0};

        EXPECT_EQ(size_t{0}, cuda_internal::CudaConvTest::GetBwdDataAlgoCacheMapSize(cuda_conv));
        ConvTranspose(x, w, b, stride, pad, 1);
        EXPECT_EQ(size_t{1}, cuda_internal::CudaConvTest::GetBwdDataAlgoCacheMapSize(cuda_conv));
        ConvTranspose(x, w, b, stride, pad, 1);
        EXPECT_EQ(size_t{1}, cuda_internal::CudaConvTest::GetBwdDataAlgoCacheMapSize(cuda_conv));
    }
    {
        Dims stride{1, 1};
        Dims pad{0, 0};

        EXPECT_EQ(size_t{1}, cuda_internal::CudaConvTest::GetBwdDataAlgoCacheMapSize(cuda_conv));
        ConvTranspose(x, w, b, stride, pad, 1);
        EXPECT_EQ(size_t{2}, cuda_internal::CudaConvTest::GetBwdDataAlgoCacheMapSize(cuda_conv));
        ConvTranspose(x, w, b, stride, pad, 1);
        EXPECT_EQ(size_t{2}, cuda_internal::CudaConvTest::GetBwdDataAlgoCacheMapSize(cuda_conv));
    }
}

TEST(CudaConvTest, BwdFilterAlgoCache) {
    testing::DeviceSession device_session{DeviceId{"cuda", 0}};
    auto& device = static_cast<CudaDevice&>(device_session.device());  // NOLINT
    cuda_internal::CudaConv& cuda_conv = cuda_internal::CudaConvTest::GetCudaConv(device);

    int64_t batch_size = 2;
    int64_t in_channels = 3;
    int64_t out_channels = 2;
    Shape in_dims{10, 7};
    Dims kernel_size{2, 3};

    Dtype w_dtype = Dtype::kFloat32;
    Shape x_shape{batch_size, in_channels};
    std::copy(in_dims.begin(), in_dims.end(), std::back_inserter(x_shape));
    Shape w_shape{out_channels, in_channels};
    std::copy(kernel_size.begin(), kernel_size.end(), std::back_inserter(w_shape));

    Array x = testing::BuildArray(x_shape).WithLinearData<float>(-x_shape.GetTotalSize() / 2.0f, 1.0f).WithPadding(1);

    // New parameters should create new auto tuning caches, and same parameters should not.
    // ConvGradW is not exposed as routines function, so call CudaDevice::ConvGradWeight directly.
    {
        Dims stride{3, 2};
        Dims pad{2, 0};
        bool cover_all = false;

        Shape out_dims{5, 3};
        Shape out_shape{batch_size, out_channels};
        std::copy(out_dims.begin(), out_dims.end(), std::back_inserter(out_shape));
        Array gy = testing::BuildArray(out_shape).WithLinearData(-0.3f, 0.1f).WithPadding(1);

        EXPECT_EQ(size_t{0}, cuda_internal::CudaConvTest::GetBwdFilterAlgoCacheMapSize(cuda_conv));
<<<<<<< HEAD
        device.backend().CallKernel<ConvGradWeightKernel>(w_dtype, w_shape, x, gy, stride, pad, 1, cover_all, nonstd::nullopt);
        EXPECT_EQ(size_t{1}, cuda_internal::CudaConvTest::GetBwdFilterAlgoCacheMapSize(cuda_conv));
        device.backend().CallKernel<ConvGradWeightKernel>(w_dtype, w_shape, x, gy, stride, pad, 1, cover_all, nonstd::nullopt);
=======
        device.backend().CallKernel<ConvGradWeightKernel>(w_dtype, w_shape, x, gy, stride, pad, cover_all, absl::nullopt);
        EXPECT_EQ(size_t{1}, cuda_internal::CudaConvTest::GetBwdFilterAlgoCacheMapSize(cuda_conv));
        device.backend().CallKernel<ConvGradWeightKernel>(w_dtype, w_shape, x, gy, stride, pad, cover_all, absl::nullopt);
>>>>>>> 6eb84e35
        EXPECT_EQ(size_t{1}, cuda_internal::CudaConvTest::GetBwdFilterAlgoCacheMapSize(cuda_conv));
    }
    {
        Dims stride{1, 1};
        Dims pad{0, 0};
        bool cover_all = false;

        Shape out_dims{9, 5};
        Shape out_shape{batch_size, out_channels};
        std::copy(out_dims.begin(), out_dims.end(), std::back_inserter(out_shape));
        Array gy = testing::BuildArray(out_shape).WithLinearData(-0.3f, 0.1f).WithPadding(1);

        EXPECT_EQ(size_t{1}, cuda_internal::CudaConvTest::GetBwdFilterAlgoCacheMapSize(cuda_conv));
<<<<<<< HEAD
        device.backend().CallKernel<ConvGradWeightKernel>(w_dtype, w_shape, x, gy, stride, pad, 1, cover_all, nonstd::nullopt);
        EXPECT_EQ(size_t{2}, cuda_internal::CudaConvTest::GetBwdFilterAlgoCacheMapSize(cuda_conv));
        device.backend().CallKernel<ConvGradWeightKernel>(w_dtype, w_shape, x, gy, stride, pad, 1, cover_all, nonstd::nullopt);
=======
        device.backend().CallKernel<ConvGradWeightKernel>(w_dtype, w_shape, x, gy, stride, pad, cover_all, absl::nullopt);
        EXPECT_EQ(size_t{2}, cuda_internal::CudaConvTest::GetBwdFilterAlgoCacheMapSize(cuda_conv));
        device.backend().CallKernel<ConvGradWeightKernel>(w_dtype, w_shape, x, gy, stride, pad, cover_all, absl::nullopt);
>>>>>>> 6eb84e35
        EXPECT_EQ(size_t{2}, cuda_internal::CudaConvTest::GetBwdFilterAlgoCacheMapSize(cuda_conv));
    }
}

}  // namespace cuda
}  // namespace chainerx<|MERGE_RESOLUTION|>--- conflicted
+++ resolved
@@ -156,15 +156,9 @@
         Array gy = testing::BuildArray(out_shape).WithLinearData(-0.3f, 0.1f).WithPadding(1);
 
         EXPECT_EQ(size_t{0}, cuda_internal::CudaConvTest::GetBwdFilterAlgoCacheMapSize(cuda_conv));
-<<<<<<< HEAD
-        device.backend().CallKernel<ConvGradWeightKernel>(w_dtype, w_shape, x, gy, stride, pad, 1, cover_all, nonstd::nullopt);
+        device.backend().CallKernel<ConvGradWeightKernel>(w_dtype, w_shape, x, gy, stride, pad, 1, cover_all, absl::nullopt);
         EXPECT_EQ(size_t{1}, cuda_internal::CudaConvTest::GetBwdFilterAlgoCacheMapSize(cuda_conv));
-        device.backend().CallKernel<ConvGradWeightKernel>(w_dtype, w_shape, x, gy, stride, pad, 1, cover_all, nonstd::nullopt);
-=======
-        device.backend().CallKernel<ConvGradWeightKernel>(w_dtype, w_shape, x, gy, stride, pad, cover_all, absl::nullopt);
-        EXPECT_EQ(size_t{1}, cuda_internal::CudaConvTest::GetBwdFilterAlgoCacheMapSize(cuda_conv));
-        device.backend().CallKernel<ConvGradWeightKernel>(w_dtype, w_shape, x, gy, stride, pad, cover_all, absl::nullopt);
->>>>>>> 6eb84e35
+        device.backend().CallKernel<ConvGradWeightKernel>(w_dtype, w_shape, x, gy, stride, pad, 1, cover_all, absl::nullopt);
         EXPECT_EQ(size_t{1}, cuda_internal::CudaConvTest::GetBwdFilterAlgoCacheMapSize(cuda_conv));
     }
     {
@@ -178,15 +172,9 @@
         Array gy = testing::BuildArray(out_shape).WithLinearData(-0.3f, 0.1f).WithPadding(1);
 
         EXPECT_EQ(size_t{1}, cuda_internal::CudaConvTest::GetBwdFilterAlgoCacheMapSize(cuda_conv));
-<<<<<<< HEAD
-        device.backend().CallKernel<ConvGradWeightKernel>(w_dtype, w_shape, x, gy, stride, pad, 1, cover_all, nonstd::nullopt);
+        device.backend().CallKernel<ConvGradWeightKernel>(w_dtype, w_shape, x, gy, stride, pad, 1, cover_all, absl::nullopt);
         EXPECT_EQ(size_t{2}, cuda_internal::CudaConvTest::GetBwdFilterAlgoCacheMapSize(cuda_conv));
-        device.backend().CallKernel<ConvGradWeightKernel>(w_dtype, w_shape, x, gy, stride, pad, 1, cover_all, nonstd::nullopt);
-=======
-        device.backend().CallKernel<ConvGradWeightKernel>(w_dtype, w_shape, x, gy, stride, pad, cover_all, absl::nullopt);
-        EXPECT_EQ(size_t{2}, cuda_internal::CudaConvTest::GetBwdFilterAlgoCacheMapSize(cuda_conv));
-        device.backend().CallKernel<ConvGradWeightKernel>(w_dtype, w_shape, x, gy, stride, pad, cover_all, absl::nullopt);
->>>>>>> 6eb84e35
+        device.backend().CallKernel<ConvGradWeightKernel>(w_dtype, w_shape, x, gy, stride, pad, 1, cover_all, absl::nullopt);
         EXPECT_EQ(size_t{2}, cuda_internal::CudaConvTest::GetBwdFilterAlgoCacheMapSize(cuda_conv));
     }
 }
