#pragma once

#include <cstddef>
#include <cstdint>
#include <mutex>
#include <tuple>
#include <unordered_map>
#include <utility>

#include <cudnn.h>
#include <nonstd/optional.hpp>

#include "chainerx/array.h"
#include "chainerx/constant.h"
#include "chainerx/cuda/cudnn.h"
#include "chainerx/dims.h"
#include "chainerx/dtype.h"
#include "chainerx/shape.h"

namespace chainerx {
namespace cuda {

class CudaDevice;

namespace cuda_internal {

class CudaConvTest;  // for unit-tests

// All the public operations in this class are guaranteed to be thread safe.
class CudaConv {
public:
    Array Conv(
            CudaDevice& device,
            const Array& x,
            const Array& w,
            const nonstd::optional<Array>& b,
<<<<<<< HEAD
            const StackVector<int64_t, kMaxNdim>& stride,
            const StackVector<int64_t, kMaxNdim>& pad,
            int groups,
=======
            const Dims& stride,
            const Dims& pad,
>>>>>>> 7fdeaabc
            bool cover_all,
            Dtype out_dtype);
    Array ConvTranspose(
            CudaDevice& device,
            const Array& x,
            const Array& w,
            const nonstd::optional<Array>& b,
<<<<<<< HEAD
            const StackVector<int64_t, kMaxNdim>& stride,
            const StackVector<int64_t, kMaxNdim>& pad,
            int groups,
            const StackVector<int64_t, kMaxNdim>& out_size,
=======
            const Dims& stride,
            const Dims& pad,
            const Dims& out_size,
>>>>>>> 7fdeaabc
            Dtype out_dtype);
    Array ConvGradWeight(
            CudaDevice& device,
            Dtype w_dtype,
            const Shape& w_shape,
            const Array& x,
            const Array& gy,
<<<<<<< HEAD
            const StackVector<int64_t, kMaxNdim>& stride,
            const StackVector<int64_t, kMaxNdim>& pad,
            int groups,
=======
            const Dims& stride,
            const Dims& pad,
>>>>>>> 7fdeaabc
            bool cover_all);

private:
    void AddBias(CudnnHandle& handle, const CudnnTensorDescriptor& y_desc, const Array& y, const Array& b);

    std::tuple<cudnnConvolutionFwdAlgo_t, size_t, cudnnMathType_t> FindConvolutionForwardAlgorithm(
            CudnnHandle& handle,
            const CudnnTensorDescriptor& x_desc,
            const Array& x,
            const CudnnFilterDescriptor& filter_desc,
            const Array& w,
            const CudnnConvolutionDescriptor& conv_desc,
            const CudnnTensorDescriptor& y_desc,
            const Array& y,
            size_t max_workspace_size,
<<<<<<< HEAD
            const StackVector<int64_t, kMaxNdim>& pad,
            const StackVector<int64_t, kMaxNdim>& stride,
            int groups);
=======
            const Dims& pad,
            const Dims& stride);
>>>>>>> 7fdeaabc
    std::tuple<cudnnConvolutionBwdDataAlgo_t, size_t, cudnnMathType_t> FindConvolutionBackwardDataAlgorithm(
            CudnnHandle& handle,
            const CudnnFilterDescriptor& filter_desc,
            const Array& w,
            const CudnnTensorDescriptor& x_desc,
            const Array& x,
            const CudnnConvolutionDescriptor& conv_desc,
            const CudnnTensorDescriptor& y_desc,
            const Array& y,
            size_t max_workspace_size,
<<<<<<< HEAD
            const StackVector<int64_t, kMaxNdim>& pad,
            const StackVector<int64_t, kMaxNdim>& stride,
            int groups);
=======
            const Dims& pad,
            const Dims& stride);
>>>>>>> 7fdeaabc
    std::tuple<cudnnConvolutionBwdFilterAlgo_t, size_t, cudnnMathType_t> FindConvolutionBackwardFilterAlgorithm(
            CudnnHandle& handle,
            const CudnnTensorDescriptor& x_desc,
            const Array& x,
            const CudnnTensorDescriptor& gy_desc,
            const Array& gy,
            const CudnnConvolutionDescriptor& conv_desc,
            const CudnnFilterDescriptor& gw_desc,
            const Array& gw,
            size_t max_workspace_size,
<<<<<<< HEAD
            const StackVector<int64_t, kMaxNdim>& pad,
            const StackVector<int64_t, kMaxNdim>& stride,
            int groups);
=======
            const Dims& pad,
            const Dims& stride);
>>>>>>> 7fdeaabc

    struct AlgoCacheKey {
        Shape x_shape;
        Shape w_shape;
        Shape y_shape;
<<<<<<< HEAD
        StackVector<int64_t, kMaxNdim> pad;
        StackVector<int64_t, kMaxNdim> stride;
        int groups;
=======
        Dims pad;
        Dims stride;
>>>>>>> 7fdeaabc
        Dtype dtype;
        size_t max_workspace_size;

        bool operator==(const AlgoCacheKey& other) const {
            return x_shape == other.x_shape && w_shape == other.w_shape && y_shape == other.y_shape && pad == other.pad &&
                   stride == other.stride && dtype == other.dtype && max_workspace_size == other.max_workspace_size;
        }

        bool operator!=(const AlgoCacheKey& other) const { return !operator==(other); }
    };

    struct AlgoCacheKeyHash {
        using result_type = std::size_t;
        std::size_t operator()(const AlgoCacheKey& key) const;
    };

    using FwdAlgoCacheMap =
            std::unordered_map<AlgoCacheKey, std::tuple<cudnnConvolutionFwdAlgo_t, size_t, cudnnMathType_t>, AlgoCacheKeyHash>;
    using BwdDataAlgoCacheMap =
            std::unordered_map<AlgoCacheKey, std::tuple<cudnnConvolutionBwdDataAlgo_t, size_t, cudnnMathType_t>, AlgoCacheKeyHash>;
    using BwdFilterAlgoCacheMap =
            std::unordered_map<AlgoCacheKey, std::tuple<cudnnConvolutionBwdFilterAlgo_t, size_t, cudnnMathType_t>, AlgoCacheKeyHash>;

    friend class CudaConvTest;  // for unit-tests

    std::mutex fwd_algo_cache_mutex_;
    FwdAlgoCacheMap fwd_algo_cache_map_{};
    std::mutex bwd_data_algo_cache_mutex_;
    BwdDataAlgoCacheMap bwd_data_algo_cache_map_{};
    std::mutex bwd_filter_algo_cache_mutex_;
    BwdFilterAlgoCacheMap bwd_filter_algo_cache_map_{};
};

}  // namespace cuda_internal
}  // namespace cuda
}  // namespace chainerx<|MERGE_RESOLUTION|>--- conflicted
+++ resolved
@@ -34,14 +34,9 @@
             const Array& x,
             const Array& w,
             const nonstd::optional<Array>& b,
-<<<<<<< HEAD
-            const StackVector<int64_t, kMaxNdim>& stride,
-            const StackVector<int64_t, kMaxNdim>& pad,
-            int groups,
-=======
             const Dims& stride,
             const Dims& pad,
->>>>>>> 7fdeaabc
+            int groups,
             bool cover_all,
             Dtype out_dtype);
     Array ConvTranspose(
@@ -49,16 +44,10 @@
             const Array& x,
             const Array& w,
             const nonstd::optional<Array>& b,
-<<<<<<< HEAD
-            const StackVector<int64_t, kMaxNdim>& stride,
-            const StackVector<int64_t, kMaxNdim>& pad,
-            int groups,
-            const StackVector<int64_t, kMaxNdim>& out_size,
-=======
             const Dims& stride,
             const Dims& pad,
+            int groups,
             const Dims& out_size,
->>>>>>> 7fdeaabc
             Dtype out_dtype);
     Array ConvGradWeight(
             CudaDevice& device,
@@ -66,14 +55,9 @@
             const Shape& w_shape,
             const Array& x,
             const Array& gy,
-<<<<<<< HEAD
-            const StackVector<int64_t, kMaxNdim>& stride,
-            const StackVector<int64_t, kMaxNdim>& pad,
-            int groups,
-=======
             const Dims& stride,
             const Dims& pad,
->>>>>>> 7fdeaabc
+            int groups,
             bool cover_all);
 
 private:
@@ -89,14 +73,9 @@
             const CudnnTensorDescriptor& y_desc,
             const Array& y,
             size_t max_workspace_size,
-<<<<<<< HEAD
-            const StackVector<int64_t, kMaxNdim>& pad,
-            const StackVector<int64_t, kMaxNdim>& stride,
+            const Dims& pad,
+            const Dims& stride,
             int groups);
-=======
-            const Dims& pad,
-            const Dims& stride);
->>>>>>> 7fdeaabc
     std::tuple<cudnnConvolutionBwdDataAlgo_t, size_t, cudnnMathType_t> FindConvolutionBackwardDataAlgorithm(
             CudnnHandle& handle,
             const CudnnFilterDescriptor& filter_desc,
@@ -107,14 +86,9 @@
             const CudnnTensorDescriptor& y_desc,
             const Array& y,
             size_t max_workspace_size,
-<<<<<<< HEAD
-            const StackVector<int64_t, kMaxNdim>& pad,
-            const StackVector<int64_t, kMaxNdim>& stride,
+            const Dims& pad,
+            const Dims& stride,
             int groups);
-=======
-            const Dims& pad,
-            const Dims& stride);
->>>>>>> 7fdeaabc
     std::tuple<cudnnConvolutionBwdFilterAlgo_t, size_t, cudnnMathType_t> FindConvolutionBackwardFilterAlgorithm(
             CudnnHandle& handle,
             const CudnnTensorDescriptor& x_desc,
@@ -125,27 +99,17 @@
             const CudnnFilterDescriptor& gw_desc,
             const Array& gw,
             size_t max_workspace_size,
-<<<<<<< HEAD
-            const StackVector<int64_t, kMaxNdim>& pad,
-            const StackVector<int64_t, kMaxNdim>& stride,
+            const Dims& pad,
+            const Dims& stride,
             int groups);
-=======
-            const Dims& pad,
-            const Dims& stride);
->>>>>>> 7fdeaabc
 
     struct AlgoCacheKey {
         Shape x_shape;
         Shape w_shape;
         Shape y_shape;
-<<<<<<< HEAD
-        StackVector<int64_t, kMaxNdim> pad;
-        StackVector<int64_t, kMaxNdim> stride;
-        int groups;
-=======
         Dims pad;
         Dims stride;
->>>>>>> 7fdeaabc
+        int groups;
         Dtype dtype;
         size_t max_workspace_size;
 
