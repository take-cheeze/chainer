--- conflicted
+++ resolved
@@ -91,24 +91,6 @@
 }
 
 template <typename T>
-<<<<<<< HEAD
-cusolverStatus_t PotrfBuffersize(
-        cusolverDnHandle_t /*handle*/, cublasFillMode_t /*uplo*/, int /*n*/, T* /*a*/, int /*lda*/, int* /*lwork*/) {
-    throw DtypeError{"Only Arrays of float or double type are supported by potrf (Cholesky)"};
-}
-
-template <typename T>
-cusolverStatus_t Potrf(
-        cusolverDnHandle_t /*handle*/,
-        cublasFillMode_t /*uplo*/,
-        int /*n*/,
-        T* /*a*/,
-        int /*lda*/,
-        T* /*workspace*/,
-        int /*lwork*/,
-        int* /*devinfo*/) {
-    throw DtypeError{"Only Arrays of float or double type are supported by potrf (Cholesky)"};
-=======
 cusolverStatus_t GeqrfBufferSize(cusolverDnHandle_t /*handle*/, int /*m*/, int /*n*/, T* /*a*/, int /*lda*/, int* /*lwork*/) {
     throw DtypeError{"Only Arrays of float or double type are supported by geqrf (QR)"};
 }
@@ -146,7 +128,25 @@
         int /*lwork*/,
         int* /*devinfo*/) {
     throw DtypeError{"Only Arrays of float or double type are supported by orgqr (QR)"};
->>>>>>> 7140c503
+}
+
+template <typename T>
+cusolverStatus_t PotrfBuffersize(
+        cusolverDnHandle_t /*handle*/, cublasFillMode_t /*uplo*/, int /*n*/, T* /*a*/, int /*lda*/, int* /*lwork*/) {
+    throw DtypeError{"Only Arrays of float or double type are supported by potrf (Cholesky)"};
+}
+
+template <typename T>
+cusolverStatus_t Potrf(
+        cusolverDnHandle_t /*handle*/,
+        cublasFillMode_t /*uplo*/,
+        int /*n*/,
+        T* /*a*/,
+        int /*lda*/,
+        T* /*workspace*/,
+        int /*lwork*/,
+        int* /*devinfo*/) {
+    throw DtypeError{"Only Arrays of float or double type are supported by potrf (Cholesky)"};
 }
 
 template <>
@@ -252,7 +252,50 @@
 }
 
 template <>
-<<<<<<< HEAD
+cusolverStatus_t GeqrfBufferSize<double>(cusolverDnHandle_t handle, int m, int n, double* a, int lda, int* lwork) {
+    return cusolverDnDgeqrf_bufferSize(handle, m, n, a, lda, lwork);
+}
+
+template <>
+cusolverStatus_t GeqrfBufferSize<float>(cusolverDnHandle_t handle, int m, int n, float* a, int lda, int* lwork) {
+    return cusolverDnSgeqrf_bufferSize(handle, m, n, a, lda, lwork);
+}
+
+template <>
+cusolverStatus_t Geqrf<double>(
+        cusolverDnHandle_t handle, int m, int n, double* a, int lda, double* tau, double* workspace, int lwork, int* devinfo) {
+    return cusolverDnDgeqrf(handle, m, n, a, lda, tau, workspace, lwork, devinfo);
+}
+
+template <>
+cusolverStatus_t Geqrf<float>(
+        cusolverDnHandle_t handle, int m, int n, float* a, int lda, float* tau, float* workspace, int lwork, int* devinfo) {
+    return cusolverDnSgeqrf(handle, m, n, a, lda, tau, workspace, lwork, devinfo);
+}
+
+template <>
+cusolverStatus_t OrgqrBufferSize<double>(cusolverDnHandle_t handle, int m, int n, int k, double* a, int lda, double* tau, int* lwork) {
+    return cusolverDnDorgqr_bufferSize(handle, m, n, k, a, lda, tau, lwork);
+}
+
+template <>
+cusolverStatus_t OrgqrBufferSize<float>(cusolverDnHandle_t handle, int m, int n, int k, float* a, int lda, float* tau, int* lwork) {
+    return cusolverDnSorgqr_bufferSize(handle, m, n, k, a, lda, tau, lwork);
+}
+
+template <>
+cusolverStatus_t Orgqr<double>(
+        cusolverDnHandle_t handle, int m, int n, int k, double* a, int lda, double* tau, double* work, int lwork, int* devinfo) {
+    return cusolverDnDorgqr(handle, m, n, k, a, lda, tau, work, lwork, devinfo);
+}
+
+template <>
+cusolverStatus_t Orgqr<float>(
+        cusolverDnHandle_t handle, int m, int n, int k, float* a, int lda, float* tau, float* work, int lwork, int* devinfo) {
+    return cusolverDnSorgqr(handle, m, n, k, a, lda, tau, work, lwork, devinfo);
+}
+
+template <>
 cusolverStatus_t PotrfBuffersize<double>(cusolverDnHandle_t handle, cublasFillMode_t uplo, int n, double* a, int lda, int* lwork) {
     return cusolverDnDpotrf_bufferSize(handle, uplo, n, a, lda, lwork);
 }
@@ -272,49 +315,6 @@
 cusolverStatus_t Potrf<float>(
         cusolverDnHandle_t handle, cublasFillMode_t uplo, int n, float* a, int lda, float* workspace, int lwork, int* devinfo) {
     return cusolverDnSpotrf(handle, uplo, n, a, lda, workspace, lwork, devinfo);
-=======
-cusolverStatus_t GeqrfBufferSize<double>(cusolverDnHandle_t handle, int m, int n, double* a, int lda, int* lwork) {
-    return cusolverDnDgeqrf_bufferSize(handle, m, n, a, lda, lwork);
-}
-
-template <>
-cusolverStatus_t GeqrfBufferSize<float>(cusolverDnHandle_t handle, int m, int n, float* a, int lda, int* lwork) {
-    return cusolverDnSgeqrf_bufferSize(handle, m, n, a, lda, lwork);
-}
-
-template <>
-cusolverStatus_t Geqrf<double>(
-        cusolverDnHandle_t handle, int m, int n, double* a, int lda, double* tau, double* workspace, int lwork, int* devinfo) {
-    return cusolverDnDgeqrf(handle, m, n, a, lda, tau, workspace, lwork, devinfo);
-}
-
-template <>
-cusolverStatus_t Geqrf<float>(
-        cusolverDnHandle_t handle, int m, int n, float* a, int lda, float* tau, float* workspace, int lwork, int* devinfo) {
-    return cusolverDnSgeqrf(handle, m, n, a, lda, tau, workspace, lwork, devinfo);
-}
-
-template <>
-cusolverStatus_t OrgqrBufferSize<double>(cusolverDnHandle_t handle, int m, int n, int k, double* a, int lda, double* tau, int* lwork) {
-    return cusolverDnDorgqr_bufferSize(handle, m, n, k, a, lda, tau, lwork);
-}
-
-template <>
-cusolverStatus_t OrgqrBufferSize<float>(cusolverDnHandle_t handle, int m, int n, int k, float* a, int lda, float* tau, int* lwork) {
-    return cusolverDnSorgqr_bufferSize(handle, m, n, k, a, lda, tau, lwork);
-}
-
-template <>
-cusolverStatus_t Orgqr<double>(
-        cusolverDnHandle_t handle, int m, int n, int k, double* a, int lda, double* tau, double* work, int lwork, int* devinfo) {
-    return cusolverDnDorgqr(handle, m, n, k, a, lda, tau, work, lwork, devinfo);
-}
-
-template <>
-cusolverStatus_t Orgqr<float>(
-        cusolverDnHandle_t handle, int m, int n, int k, float* a, int lda, float* tau, float* work, int lwork, int* devinfo) {
-    return cusolverDnSorgqr(handle, m, n, k, a, lda, tau, work, lwork, devinfo);
->>>>>>> 7140c503
 }
 
 template <typename T>
@@ -626,23 +626,33 @@
 
 CHAINERX_CUDA_REGISTER_KERNEL(SvdKernel, CudaSvdKernel);
 
-<<<<<<< HEAD
+class CudaQrKernel : public QrKernel {
+public:
+    void Call(const Array& a, const Array& q, const Array& r, const Array& tau, QrMode mode) override {
+        Device& device = a.device();
+        Dtype dtype = a.dtype();
+        CudaSetDeviceScope scope{device.index()};
+
+        CHAINERX_ASSERT(a.ndim() == 2);
+
+        VisitFloatingPointDtype(dtype, [&](auto pt) {
+            using T = typename decltype(pt)::type;
+            QrImpl<T>(a, q, r, tau, mode);
+        });
+    }
+};
+
+CHAINERX_CUDA_REGISTER_KERNEL(QrKernel, CudaQrKernel);
+
 class CudaCholeskyKernel : public CholeskyKernel {
 public:
     void Call(const Array& a, const Array& out) override {
         Device& device = a.device();
         device.CheckDevicesCompatible(a, out);
-=======
-class CudaQrKernel : public QrKernel {
-public:
-    void Call(const Array& a, const Array& q, const Array& r, const Array& tau, QrMode mode) override {
-        Device& device = a.device();
->>>>>>> 7140c503
         Dtype dtype = a.dtype();
         CudaSetDeviceScope scope{device.index()};
 
         CHAINERX_ASSERT(a.ndim() == 2);
-<<<<<<< HEAD
         CHAINERX_ASSERT(out.ndim() == 2);
         CHAINERX_ASSERT(a.shape()[0] == a.shape()[1]);
         CHAINERX_ASSERT(out.IsContiguous());
@@ -687,17 +697,6 @@
 };
 
 CHAINERX_CUDA_REGISTER_KERNEL(CholeskyKernel, CudaCholeskyKernel);
-=======
-
-        VisitFloatingPointDtype(dtype, [&](auto pt) {
-            using T = typename decltype(pt)::type;
-            QrImpl<T>(a, q, r, tau, mode);
-        });
-    }
-};
-
-CHAINERX_CUDA_REGISTER_KERNEL(QrKernel, CudaQrKernel);
->>>>>>> 7140c503
 
 }  // namespace cuda
 }  // namespace chainerx