--- conflicted
+++ resolved
@@ -35,15 +35,6 @@
 void dgetri_(int* n, double* a, int* lda, int* ipiv, double* work, int* lwork, int* info);
 void sgetri_(int* n, float* a, int* lda, int* ipiv, float* work, int* lwork, int* info);
 
-<<<<<<< HEAD
-// geqrf
-void dgeqrf_(int* m, int* n, double* a, int* lda, double* tau, double* work, int* lwork, int* info);
-void sgeqrf_(int* m, int* n, float* a, int* lda, float* tau, float* work, int* lwork, int* info);
-
-// orgqr
-void dorgqr_(int* m, int* n, int* k, double* a, int* lda, double* tau, double* work, int* lwork, int* info);
-void sorgqr_(int* m, int* n, int* k, float* a, int* lda, float* tau, float* work, int* lwork, int* info);
-=======
 // gesdd
 void dgesdd_(
         char* jobz,
@@ -76,7 +67,14 @@
         int* lwork,
         int* iwork,
         int* info);
->>>>>>> 7252386e
+
+// geqrf
+void dgeqrf_(int* m, int* n, double* a, int* lda, double* tau, double* work, int* lwork, int* info);
+void sgeqrf_(int* m, int* n, float* a, int* lda, float* tau, float* work, int* lwork, int* info);
+
+// orgqr
+void dorgqr_(int* m, int* n, int* k, double* a, int* lda, double* tau, double* work, int* lwork, int* info);
+void sorgqr_(int* m, int* n, int* k, float* a, int* lda, float* tau, float* work, int* lwork, int* info);
 }
 #endif  // CHAINERX_ENABLE_LAPACK
 
@@ -100,15 +98,6 @@
 }
 
 template <typename T>
-<<<<<<< HEAD
-void Geqrf(int /*m*/, int /*n*/, T* /*a*/, int /*lda*/, T* /*tau*/, T* /*work*/, int /*lwork*/, int* /*info*/) {
-    throw DtypeError{"Only Arrays of float or double type are supported by geqrf (QR)"};
-}
-
-template <typename T>
-void Orgqr(int /*m*/, int /*n*/, int /*k*/, T* /*a*/, int /*lda*/, T* /*tau*/, T* /*work*/, int /*lwork*/, int* /*info*/) {
-    throw DtypeError{"Only Arrays of float or double type are supported by orgqr (QR)"};
-=======
 void Gesdd(
         char /*jobz*/,
         int /*m*/,
@@ -125,7 +114,16 @@
         int* /*iwork*/,
         int* /*info*/) {
     throw DtypeError{"Only Arrays of float or double type are supported by gesdd (SVD)"};
->>>>>>> 7252386e
+}
+
+template <typename T>
+void Geqrf(int /*m*/, int /*n*/, T* /*a*/, int /*lda*/, T* /*tau*/, T* /*work*/, int /*lwork*/, int* /*info*/) {
+    throw DtypeError{"Only Arrays of float or double type are supported by geqrf (QR)"};
+}
+
+template <typename T>
+void Orgqr(int /*m*/, int /*n*/, int /*k*/, T* /*a*/, int /*lda*/, T* /*tau*/, T* /*work*/, int /*lwork*/, int* /*info*/) {
+    throw DtypeError{"Only Arrays of float or double type are supported by orgqr (QR)"};
 }
 
 #if CHAINERX_ENABLE_LAPACK
@@ -160,25 +158,6 @@
 }
 
 template <>
-<<<<<<< HEAD
-void Geqrf<double>(int m, int n, double* a, int lda, double* tau, double* work, int lwork, int* info) {
-    dgeqrf_(&m, &n, a, &lda, tau, work, &lwork, info);
-}
-
-template <>
-void Geqrf<float>(int m, int n, float* a, int lda, float* tau, float* work, int lwork, int* info) {
-    sgeqrf_(&m, &n, a, &lda, tau, work, &lwork, info);
-}
-
-template <>
-void Orgqr<double>(int m, int n, int k, double* a, int lda, double* tau, double* work, int lwork, int* info) {
-    dorgqr_(&m, &n, &k, a, &lda, tau, work, &lwork, info);
-}
-
-template <>
-void Orgqr<float>(int m, int n, int k, float* a, int lda, float* tau, float* work, int lwork, int* info) {
-    sorgqr_(&m, &n, &k, a, &lda, tau, work, &lwork, info);
-=======
 void Gesdd<double>(
         char jobz,
         int m,
@@ -214,7 +193,26 @@
         int* iwork,
         int* info) {
     sgesdd_(&jobz, &m, &n, a, &lda, s, u, &ldu, vt, &ldvt, work, &lwork, iwork, info);
->>>>>>> 7252386e
+}
+
+template <>
+void Geqrf<double>(int m, int n, double* a, int lda, double* tau, double* work, int lwork, int* info) {
+    dgeqrf_(&m, &n, a, &lda, tau, work, &lwork, info);
+}
+
+template <>
+void Geqrf<float>(int m, int n, float* a, int lda, float* tau, float* work, int lwork, int* info) {
+    sgeqrf_(&m, &n, a, &lda, tau, work, &lwork, info);
+}
+
+template <>
+void Orgqr<double>(int m, int n, int k, double* a, int lda, double* tau, double* work, int lwork, int* info) {
+    dorgqr_(&m, &n, &k, a, &lda, tau, work, &lwork, info);
+}
+
+template <>
+void Orgqr<float>(int m, int n, int k, float* a, int lda, float* tau, float* work, int lwork, int* info) {
+    sorgqr_(&m, &n, &k, a, &lda, tau, work, &lwork, info);
 }
 #endif  // CHAINERX_ENABLE_LAPACK
 
@@ -404,7 +402,79 @@
 
 CHAINERX_NATIVE_REGISTER_KERNEL(InverseKernel, NativeInverseKernel);
 
-<<<<<<< HEAD
+class NativeSvdKernel : public SvdKernel {
+public:
+    void Call(const Array& a, const Array& u, const Array& s, const Array& vt, bool full_matrices) override {
+#if CHAINERX_ENABLE_LAPACK
+        Device& device = a.device();
+        Dtype dtype = a.dtype();
+
+        CHAINERX_ASSERT(a.ndim() == 2);
+
+        bool compute_uv = u.shape()[0] != 0 && vt.shape()[0] != 0;
+
+        // LAPACK assumes arrays are in column-major order.
+        // In order to avoid transposing the input matrix, matrix dimensions are swapped.
+        // Since the input is assumed to be transposed, it is necessary to
+        // swap the pointers to u and vt matrices when calling Gesdd.
+        int64_t n = a.shape()[0];
+        int64_t m = a.shape()[1];
+        int64_t k = std::min(m, n);
+        int64_t ldu = m;
+        int64_t ldvt = full_matrices ? n : k;
+
+        Array x = EmptyLike(a, device);
+        device.backend().CallKernel<CopyKernel>(a, x);
+
+        auto svd_impl = [&](auto pt) {
+            using T = typename decltype(pt)::type;
+
+            auto x_ptr = static_cast<T*>(internal::GetRawOffsetData(x));
+            auto s_ptr = static_cast<T*>(internal::GetRawOffsetData(s));
+            auto u_ptr = static_cast<T*>(internal::GetRawOffsetData(u));
+            auto vt_ptr = static_cast<T*>(internal::GetRawOffsetData(vt));
+
+            char job;
+            if (compute_uv) {
+                job = full_matrices ? 'A' : 'S';
+            } else {
+                job = 'N';
+            }
+
+            Array iwork = Empty(Shape{8 * k}, Dtype::kInt64, device);
+            auto iwork_ptr = static_cast<int*>(internal::GetRawOffsetData(iwork));
+
+            int info;
+            int buffersize = -1;
+            T work_size;
+            // When calling Gesdd pointers to u and vt are swapped instead of transposing the input matrix.
+            Gesdd(job, m, n, x_ptr, m, s_ptr, vt_ptr, ldu, u_ptr, ldvt, &work_size, buffersize, iwork_ptr, &info);
+            buffersize = static_cast<int>(work_size);
+
+            Array work = Empty(Shape{buffersize}, dtype, device);
+            auto work_ptr = static_cast<T*>(internal::GetRawOffsetData(work));
+
+            Gesdd(job, m, n, x_ptr, m, s_ptr, vt_ptr, ldu, u_ptr, ldvt, work_ptr, buffersize, iwork_ptr, &info);
+
+            if (info != 0) {
+                throw ChainerxError{"Unsuccessful gesdd (SVD) execution. Info = ", info};
+            }
+        };
+
+        VisitFloatingPointDtype(dtype, svd_impl);
+#else  // CHAINERX_LAPACK_AVAILABLE
+        (void)a;  // unused
+        (void)u;  // unused
+        (void)s;  // unused
+        (void)vt;  // unused
+        (void)full_matrices;  // unused
+        throw ChainerxError{"LAPACK is not linked to ChainerX."};
+#endif  // CHAINERX_LAPACK_AVAILABLE
+    }
+};
+
+CHAINERX_NATIVE_REGISTER_KERNEL(SvdKernel, NativeSvdKernel);
+
 class NativeQrKernel : public QrKernel {
 public:
     void Call(const Array& a, const Array& q, const Array& r, const Array& tau, QrMode mode) override {
@@ -427,80 +497,6 @@
 };
 
 CHAINERX_NATIVE_REGISTER_KERNEL(QrKernel, NativeQrKernel);
-=======
-class NativeSvdKernel : public SvdKernel {
-public:
-    void Call(const Array& a, const Array& u, const Array& s, const Array& vt, bool full_matrices) override {
-#if CHAINERX_ENABLE_LAPACK
-        Device& device = a.device();
-        Dtype dtype = a.dtype();
-
-        CHAINERX_ASSERT(a.ndim() == 2);
-
-        bool compute_uv = u.shape()[0] != 0 && vt.shape()[0] != 0;
-
-        // LAPACK assumes arrays are in column-major order.
-        // In order to avoid transposing the input matrix, matrix dimensions are swapped.
-        // Since the input is assumed to be transposed, it is necessary to
-        // swap the pointers to u and vt matrices when calling Gesdd.
-        int64_t n = a.shape()[0];
-        int64_t m = a.shape()[1];
-        int64_t k = std::min(m, n);
-        int64_t ldu = m;
-        int64_t ldvt = full_matrices ? n : k;
-
-        Array x = EmptyLike(a, device);
-        device.backend().CallKernel<CopyKernel>(a, x);
-
-        auto svd_impl = [&](auto pt) {
-            using T = typename decltype(pt)::type;
-
-            auto x_ptr = static_cast<T*>(internal::GetRawOffsetData(x));
-            auto s_ptr = static_cast<T*>(internal::GetRawOffsetData(s));
-            auto u_ptr = static_cast<T*>(internal::GetRawOffsetData(u));
-            auto vt_ptr = static_cast<T*>(internal::GetRawOffsetData(vt));
-
-            char job;
-            if (compute_uv) {
-                job = full_matrices ? 'A' : 'S';
-            } else {
-                job = 'N';
-            }
-
-            Array iwork = Empty(Shape{8 * k}, Dtype::kInt64, device);
-            auto iwork_ptr = static_cast<int*>(internal::GetRawOffsetData(iwork));
-
-            int info;
-            int buffersize = -1;
-            T work_size;
-            // When calling Gesdd pointers to u and vt are swapped instead of transposing the input matrix.
-            Gesdd(job, m, n, x_ptr, m, s_ptr, vt_ptr, ldu, u_ptr, ldvt, &work_size, buffersize, iwork_ptr, &info);
-            buffersize = static_cast<int>(work_size);
-
-            Array work = Empty(Shape{buffersize}, dtype, device);
-            auto work_ptr = static_cast<T*>(internal::GetRawOffsetData(work));
-
-            Gesdd(job, m, n, x_ptr, m, s_ptr, vt_ptr, ldu, u_ptr, ldvt, work_ptr, buffersize, iwork_ptr, &info);
-
-            if (info != 0) {
-                throw ChainerxError{"Unsuccessful gesdd (SVD) execution. Info = ", info};
-            }
-        };
-
-        VisitFloatingPointDtype(dtype, svd_impl);
-#else  // CHAINERX_LAPACK_AVAILABLE
-        (void)a;  // unused
-        (void)u;  // unused
-        (void)s;  // unused
-        (void)vt;  // unused
-        (void)full_matrices;  // unused
-        throw ChainerxError{"LAPACK is not linked to ChainerX."};
-#endif  // CHAINERX_LAPACK_AVAILABLE
-    }
-};
-
-CHAINERX_NATIVE_REGISTER_KERNEL(SvdKernel, NativeSvdKernel);
->>>>>>> 7252386e
 
 }  // namespace native
 }  // namespace chainerx