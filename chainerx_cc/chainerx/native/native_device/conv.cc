#include "chainerx/native/native_device.h"

#include <algorithm>
#include <cstdint>
#include <iterator>
#include <numeric>
#include <vector>

#include <gsl/gsl>
#include <nonstd/optional.hpp>

#include "chainerx/array.h"
#include "chainerx/axes.h"
#include "chainerx/device.h"
#include "chainerx/dims.h"
#include "chainerx/dtype.h"
#include "chainerx/error.h"
#include "chainerx/indexable_array.h"
#include "chainerx/indexer.h"
#include "chainerx/kernels/connection.h"
#include "chainerx/kernels/creation.h"
#include "chainerx/macro.h"
#include "chainerx/native/col2im.h"
#include "chainerx/native/im2col.h"
#include "chainerx/native/kernel_regist.h"
#include "chainerx/native/tensor_dot.h"
#include "chainerx/routines/manipulation.h"
#include "chainerx/shape.h"

namespace chainerx {
namespace native {
namespace {

class NativeConvKernel : public ConvKernel {
public:
    Array Call(
            const Array& x,
            const Array& w,
            const nonstd::optional<Array>& b,
<<<<<<< HEAD
            const StackVector<int64_t, kMaxNdim>& stride,
            const StackVector<int64_t, kMaxNdim>& pad,
            const StackVector<int64_t, kMaxNdim>& dilate,
=======
            const Dims& stride,
            const Dims& pad,
>>>>>>> f6887381
            bool cover_all,
            Dtype out_dtype,
            const nonstd::optional<Array>& out) override {
        // TODO(niboshi): Implement and test the `out` argument.
        if (out.has_value()) {
            throw NotImplementedError{"Passing out as an argument is not yet supported."};
        }

        int8_t ndim = w.ndim() - 2;  // Number of spatial dimensions

        // Compute the kernel size from the weight array.
        Dims kernel_size;
        std::copy_n(w.shape().begin() + 2, ndim, std::back_inserter(kernel_size));

        // Convert to colum representation of shape (batch_size, channel, k_1, k_2, ..., k_n, out_1, out_2, ..., out_n).
        Array col = native_internal::Im2Col(x, kernel_size, stride, pad, dilate, cover_all, 0);

        // Compute the tensor dot product of col and w, reducing (channel, k_1, k_2, ..., k_n).
        Axes axes;
        axes.resize(ndim + 1);
        std::iota(axes.begin(), axes.end(), 1);
        Array y = TensorDot(col, w, axes, axes, out_dtype);  // (batch_size, out_1, out_2, ..., out_n, out_channel)

        // Add bias, if given.
        if (b.has_value()) {
            // TODO(niboshi): Remove AsType when += supports dtype promotion.
            y += b->AsType(y.dtype(), false);
        }

        // Move the out channel axis to the second
        Axes roll_axes;
        roll_axes.resize(y.ndim());
        roll_axes[0] = 0;
        roll_axes[1] = ndim + 1;
        std::iota(roll_axes.begin() + 2, roll_axes.end(), 1);
        Array actual_out = y.Transpose(roll_axes);

        CHAINERX_ASSERT(actual_out.dtype() == out_dtype);
        return actual_out;
    }
};

CHAINERX_NATIVE_REGISTER_KERNEL(ConvKernel, NativeConvKernel);

class NativeConvGradWeightKernel : public ConvGradWeightKernel {
public:
    Array Call(
            Dtype w_dtype,
            const Shape& w_shape,
            const Array& x,
            const Array& gy,
<<<<<<< HEAD
            const StackVector<int64_t, kMaxNdim>& stride,
            const StackVector<int64_t, kMaxNdim>& pad,
            const StackVector<int64_t, kMaxNdim>& dilate,
=======
            const Dims& stride,
            const Dims& pad,
>>>>>>> f6887381
            bool cover_all,
            const nonstd::optional<Array>& out) override {
        CHAINERX_ASSERT(x.ndim() == w_shape.ndim());

        // TODO(niboshi): Implement and test the `out` argument.
        if (out.has_value()) {
            throw NotImplementedError{"Passing out as an argument is not yet supported."};
        }

        int8_t ndim = x.ndim() - 2;  // Number of spatial dimensions

        // Compute the kernel size
        Dims kernel_size{w_shape.begin() + 2, w_shape.end()};

        // Im2Col
        Array col = native_internal::Im2Col(x, kernel_size, stride, pad, dilate, cover_all, 0);

        // TensorDot
        Axes out_axes{0};
        Axes col_axes{0};
        for (int8_t i = 0; i < ndim; ++i) {
            out_axes.emplace_back(int64_t{2 + i});
            col_axes.emplace_back(int64_t{2 + ndim + i});
        }
        return TensorDot(gy, col, out_axes, col_axes, w_dtype);
    }
};

CHAINERX_NATIVE_REGISTER_KERNEL(ConvGradWeightKernel, NativeConvGradWeightKernel);

class NativeConvTransposeKernel : public ConvTransposeKernel {
public:
    Array Call(
            const Array& x,
            const Array& w,
            const nonstd::optional<Array>& b,
<<<<<<< HEAD
            const StackVector<int64_t, kMaxNdim>& stride,
            const StackVector<int64_t, kMaxNdim>& pad,
            const StackVector<int64_t, kMaxNdim>& dilate,
            const StackVector<int64_t, kMaxNdim>& out_size,
=======
            const Dims& stride,
            const Dims& pad,
            const Dims& out_size,
>>>>>>> f6887381
            Dtype out_dtype,
            const nonstd::optional<Array>& out) override {
        // TODO(niboshi): Implement and test the `out` argument.
        if (out.has_value()) {
            throw NotImplementedError{"Passing out as an argument is not yet supported."};
        }

        Array col = TensorDot(w, x, {0}, {1}, out_dtype);  // shape: out_channel, k_1, ..., k_n, batch_size, out_1, ..., out_n
        col = RollAxis(col, x.ndim() - 1);  // batch axis is rolled to the top

        Array actual_out = native_internal::Col2Im(col, stride, pad, dilate, out_size);  // shape: batch_size, out_channel, out_size...

        // Add bias, if given.
        if (b.has_value()) {
            std::vector<ArrayIndex> slice{NewAxis{}, Slice{}};
            for (size_t i = 0; i < out_size.size(); ++i) {
                slice.emplace_back(NewAxis{});
            }
            // TODO(niboshi): Remove AsType when += supports dtype promotion.
            actual_out += b->At(slice).AsType(out_dtype);
        }

        CHAINERX_ASSERT(actual_out.dtype() == out_dtype);
        return actual_out;
    }
};

CHAINERX_NATIVE_REGISTER_KERNEL(ConvTransposeKernel, NativeConvTransposeKernel);

}  // namespace
}  // namespace native
}  // namespace chainerx<|MERGE_RESOLUTION|>--- conflicted
+++ resolved
@@ -37,14 +37,9 @@
             const Array& x,
             const Array& w,
             const nonstd::optional<Array>& b,
-<<<<<<< HEAD
-            const StackVector<int64_t, kMaxNdim>& stride,
-            const StackVector<int64_t, kMaxNdim>& pad,
-            const StackVector<int64_t, kMaxNdim>& dilate,
-=======
             const Dims& stride,
             const Dims& pad,
->>>>>>> f6887381
+            const Dims& dilate,
             bool cover_all,
             Dtype out_dtype,
             const nonstd::optional<Array>& out) override {
@@ -96,14 +91,9 @@
             const Shape& w_shape,
             const Array& x,
             const Array& gy,
-<<<<<<< HEAD
-            const StackVector<int64_t, kMaxNdim>& stride,
-            const StackVector<int64_t, kMaxNdim>& pad,
-            const StackVector<int64_t, kMaxNdim>& dilate,
-=======
             const Dims& stride,
             const Dims& pad,
->>>>>>> f6887381
+            const Dims& dilate,
             bool cover_all,
             const nonstd::optional<Array>& out) override {
         CHAINERX_ASSERT(x.ndim() == w_shape.ndim());
@@ -140,16 +130,10 @@
             const Array& x,
             const Array& w,
             const nonstd::optional<Array>& b,
-<<<<<<< HEAD
-            const StackVector<int64_t, kMaxNdim>& stride,
-            const StackVector<int64_t, kMaxNdim>& pad,
-            const StackVector<int64_t, kMaxNdim>& dilate,
-            const StackVector<int64_t, kMaxNdim>& out_size,
-=======
             const Dims& stride,
             const Dims& pad,
+            const Dims& dilate,
             const Dims& out_size,
->>>>>>> f6887381
             Dtype out_dtype,
             const nonstd::optional<Array>& out) override {
         // TODO(niboshi): Implement and test the `out` argument.
