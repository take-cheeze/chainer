--- conflicted
+++ resolved
@@ -11,18 +11,14 @@
 namespace native {
 namespace native_internal {
 
-<<<<<<< HEAD
 Array Im2Col(
         const Array& x,
-        const StackVector<int64_t, kMaxNdim>& kernel_size,
-        const StackVector<int64_t, kMaxNdim>& stride,
-        const StackVector<int64_t, kMaxNdim>& pad,
-        const StackVector<int64_t, kMaxNdim>& dilate,
+        const Dims& kernel_size,
+        const Dims& stride,
+        const Dims& pad,
+        const Dims& dilate,
         bool cover_all,
         Scalar pad_value = 0);
-=======
-Array Im2Col(const Array& x, const Dims& kernel_size, const Dims& stride, const Dims& pad, bool cover_all, Scalar pad_value = 0);
->>>>>>> f6887381
 
 }  // namespace native_internal
 }  // namespace native
