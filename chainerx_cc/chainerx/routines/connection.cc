--- conflicted
+++ resolved
@@ -57,18 +57,14 @@
 namespace {
 
 Array ConvGradWeight(
-<<<<<<< HEAD
         Dtype w_dtype,
         const Shape& w_shape,
         const Array& x,
         const Array& gy,
-        const StackVector<int64_t, kMaxNdim>& stride,
-        const StackVector<int64_t, kMaxNdim>& pad,
-        const StackVector<int64_t, kMaxNdim>& dilate,
+        const Dims& stride,
+        const Dims& pad,
+        const Dims& dilate,
         bool cover_all) {
-=======
-        Dtype w_dtype, const Shape& w_shape, const Array& x, const Array& gy, const Dims& stride, const Dims& pad, bool cover_all) {
->>>>>>> f6887381
     CHAINERX_ASSERT(x.ndim() == w_shape.ndim());
     CHAINERX_ASSERT(gy.ndim() == w_shape.ndim());
     CHAINERX_ASSERT(stride.size() == static_cast<size_t>(w_shape.ndim() - 2));
@@ -134,14 +130,9 @@
         const Array& x,
         const Array& w,
         const nonstd::optional<Array>& b,
-<<<<<<< HEAD
-        const StackVector<int64_t, kMaxNdim>& stride,
-        const StackVector<int64_t, kMaxNdim>& pad,
-        const StackVector<int64_t, kMaxNdim>& dilate,
-=======
         const Dims& stride,
         const Dims& pad,
->>>>>>> f6887381
+        const Dims& dilate,
         bool cover_all,
         nonstd::optional<Dtype> out_dtype) {
     ConvCheckNdim(x, w, stride, pad);
@@ -174,13 +165,8 @@
             bt.Define([x_shape = x.shape(), x_dtype = x.dtype(), w_tok = bb.RetainInput(1), stride, pad, dilate](BackwardContext& bctx) {
                 const Array& w = bctx.GetRetainedInput(w_tok);
                 const Array& gout = *bctx.output_grad();
-<<<<<<< HEAD
-                StackVector<int64_t, kMaxNdim> out_size{x_shape.begin() + 2, x_shape.end()};
+                Dims out_size{x_shape.begin() + 2, x_shape.end()};
                 bctx.input_grad() = ConvTranspose(gout, w, nonstd::nullopt, stride, pad, dilate, out_size, x_dtype);
-=======
-                Dims out_size{x_shape.begin() + 2, x_shape.end()};
-                bctx.input_grad() = ConvTranspose(gout, w, nonstd::nullopt, stride, pad, out_size, x_dtype);
->>>>>>> f6887381
             });
         }
 
@@ -216,16 +202,10 @@
         const Array& x,
         const Array& w,
         const nonstd::optional<Array>& b,
-<<<<<<< HEAD
-        const StackVector<int64_t, kMaxNdim>& stride,
-        const StackVector<int64_t, kMaxNdim>& pad,
-        const StackVector<int64_t, kMaxNdim>& dilate,
-        const nonstd::optional<StackVector<int64_t, kMaxNdim>>& out_size,
-=======
         const Dims& stride,
         const Dims& pad,
+        const Dims& dilate,
         const nonstd::optional<Dims>& out_size,
->>>>>>> f6887381
         nonstd::optional<Dtype> out_dtype) {
     ConvCheckNdim(x, w, stride, pad);
     if (x.shape()[1] != w.shape()[0]) {
@@ -301,13 +281,8 @@
                               BackwardContext& bctx) {
                 const Array& w = bctx.GetRetainedInput(w_tok);
                 const Array& gout = *bctx.output_grad();
-<<<<<<< HEAD
-                StackVector<int64_t, kMaxNdim> out_size{x_shape.begin() + 2, x_shape.end()};
+                Dims out_size{x_shape.begin() + 2, x_shape.end()};
                 bctx.input_grad() = Conv(gout, w, nonstd::nullopt, stride, pad, dilate, cover_all, x_dtype);
-=======
-                Dims out_size{x_shape.begin() + 2, x_shape.end()};
-                bctx.input_grad() = Conv(gout, w, nonstd::nullopt, stride, pad, cover_all, x_dtype);
->>>>>>> f6887381
             });
         }
 
