--- conflicted
+++ resolved
@@ -72,12 +72,7 @@
     Array out{};
     {
         NoBackpropModeScope scope{};
-<<<<<<< HEAD
-        out = x.device().backend().CallKernel<ConvGradWeightKernel>(
-                w_dtype, w_shape, x, gy, stride, pad, groups, cover_all, nonstd::nullopt);
-=======
-        out = x.device().backend().CallKernel<ConvGradWeightKernel>(w_dtype, w_shape, x, gy, stride, pad, cover_all, absl::nullopt);
->>>>>>> 6eb84e35
+        out = x.device().backend().CallKernel<ConvGradWeightKernel>(w_dtype, w_shape, x, gy, stride, pad, groups, cover_all, absl::nullopt);
         CHAINERX_ASSERT(out.dtype() == w_dtype);
     }
 
@@ -90,11 +85,7 @@
                 const Array& gout = *bctx.output_grad();
                 Dims out_size{x_shape.begin() + 2, x_shape.end()};
                 CHAINERX_ASSERT(out_size.size() == stride.size());
-<<<<<<< HEAD
-                bctx.input_grad() = ConvTranspose(gy, gout, nonstd::nullopt, stride, pad, groups, out_size, x_dtype);
-=======
-                bctx.input_grad() = ConvTranspose(gy, gout, absl::nullopt, stride, pad, out_size, x_dtype);
->>>>>>> 6eb84e35
+                bctx.input_grad() = ConvTranspose(gy, gout, absl::nullopt, stride, pad, groups, out_size, x_dtype);
             });
         }
 
@@ -102,11 +93,7 @@
             bt.Define([gy_dtype = gy.dtype(), x_tok = bb.RetainInput(0), stride, pad, groups, cover_all](BackwardContext& bctx) {
                 const Array& x = bctx.GetRetainedInput(x_tok);
                 const Array& gout = *bctx.output_grad();
-<<<<<<< HEAD
-                bctx.input_grad() = Conv(x, gout, nonstd::nullopt, stride, pad, groups, cover_all, gy_dtype);
-=======
-                bctx.input_grad() = Conv(x, gout, absl::nullopt, stride, pad, cover_all, gy_dtype);
->>>>>>> 6eb84e35
+                bctx.input_grad() = Conv(x, gout, absl::nullopt, stride, pad, groups, cover_all, gy_dtype);
             });
         }
         bb.Finalize();
@@ -158,11 +145,7 @@
     Array out{};
     {
         NoBackpropModeScope scope{};
-<<<<<<< HEAD
-        out = x.device().backend().CallKernel<ConvKernel>(x, w, b, stride, pad, groups, cover_all, real_out_dtype, nonstd::nullopt);
-=======
-        out = x.device().backend().CallKernel<ConvKernel>(x, w, b, stride, pad, cover_all, real_out_dtype, absl::nullopt);
->>>>>>> 6eb84e35
+        out = x.device().backend().CallKernel<ConvKernel>(x, w, b, stride, pad, groups, cover_all, real_out_dtype, absl::nullopt);
     }
 
     {
@@ -180,11 +163,7 @@
                 const Array& w = bctx.GetRetainedInput(w_tok);
                 const Array& gout = *bctx.output_grad();
                 Dims out_size{x_shape.begin() + 2, x_shape.end()};
-<<<<<<< HEAD
-                bctx.input_grad() = ConvTranspose(gout, w, nonstd::nullopt, stride, pad, groups, out_size, x_dtype);
-=======
-                bctx.input_grad() = ConvTranspose(gout, w, absl::nullopt, stride, pad, out_size, x_dtype);
->>>>>>> 6eb84e35
+                bctx.input_grad() = ConvTranspose(gout, w, absl::nullopt, stride, pad, groups, out_size, x_dtype);
             });
         }
 
@@ -222,14 +201,9 @@
         const absl::optional<Array>& b,
         const Dims& stride,
         const Dims& pad,
-<<<<<<< HEAD
         int groups,
-        const nonstd::optional<Dims>& out_size,
-        nonstd::optional<Dtype> out_dtype) {
-=======
         const absl::optional<Dims>& out_size,
         absl::optional<Dtype> out_dtype) {
->>>>>>> 6eb84e35
     ConvCheckNdim(x, w, stride, pad);
     if (x.shape()[1] != w.shape()[0]) {
         throw DimensionError{"Mismatched number of input channels in input ", x.shape(), " and weights ", w.shape(), "."};
@@ -285,12 +259,8 @@
     Array out{};
     {
         NoBackpropModeScope scope{};
-<<<<<<< HEAD
         out = x.device().backend().CallKernel<ConvTransposeKernel>(
-                x, w, b, stride, pad, groups, real_out_size, real_out_dtype, nonstd::nullopt);
-=======
-        out = x.device().backend().CallKernel<ConvTransposeKernel>(x, w, b, stride, pad, real_out_size, real_out_dtype, absl::nullopt);
->>>>>>> 6eb84e35
+                x, w, b, stride, pad, groups, real_out_size, real_out_dtype, absl::nullopt);
     }
 
     {
@@ -309,11 +279,7 @@
                 const Array& w = bctx.GetRetainedInput(w_tok);
                 const Array& gout = *bctx.output_grad();
                 Dims out_size{x_shape.begin() + 2, x_shape.end()};
-<<<<<<< HEAD
-                bctx.input_grad() = Conv(gout, w, nonstd::nullopt, stride, pad, groups, cover_all, x_dtype);
-=======
-                bctx.input_grad() = Conv(gout, w, absl::nullopt, stride, pad, cover_all, x_dtype);
->>>>>>> 6eb84e35
+                bctx.input_grad() = Conv(gout, w, absl::nullopt, stride, pad, groups, cover_all, x_dtype);
             });
         }
 
