#pragma once

#include <cstddef>
#include <cstdint>
#include <memory>

#include <absl/types/optional.h>

#include "chainerx/array.h"
#include "chainerx/array_index.h"
#include "chainerx/axes.h"
#include "chainerx/device.h"
#include "chainerx/dtype.h"
#include "chainerx/graph.h"
#include "chainerx/scalar.h"
#include "chainerx/shape.h"

namespace chainerx {
namespace internal {

// Returns the minimum number of bytes required to pack the data with specified strides and shape.
// TODO(niboshi): Replace this with chainerx::GetDataRange()
size_t GetRequiredBytes(const Shape& shape, const Strides& strides, size_t item_size);

// Creates an array with given data packed with specified strides
Array FromHostData(
        const Shape& shape,
        Dtype dtype,
        const std::shared_ptr<void>& data,
        const Strides& strides,
        int64_t offset,
        Device& device = GetDefaultDevice());

// Creates an empty array with specified strides.
Array Empty(const Shape& shape, Dtype dtype, const Strides& strides, Device& device = GetDefaultDevice());

// Creates an empty array with reduced shape.
Array EmptyReduced(const Shape& shape, Dtype dtype, const Axes& axes, bool keepdims, Device& device = GetDefaultDevice());

}  // namespace internal

// Creates an array with given contiguous data
Array FromContiguousHostData(const Shape& shape, Dtype dtype, const std::shared_ptr<void>& data, Device& device = GetDefaultDevice());

// Creates an array with given data without copying.
//
// The data must reside in the specified device.
// If strides are not given, the data is considered as a contiguous data.
Array FromData(
        const Shape& shape,
        Dtype dtype,
        const std::shared_ptr<void>& data,
        const absl::optional<Strides>& strides = absl::nullopt,
        int64_t offset = 0,
        Device& device = GetDefaultDevice());

Array Empty(const Shape& shape, Dtype dtype, Device& device = GetDefaultDevice());
Array Full(const Shape& shape, Scalar fill_value, Dtype dtype, Device& device = GetDefaultDevice());
Array Full(const Shape& shape, Scalar fill_value, Device& device = GetDefaultDevice());
Array Zeros(const Shape& shape, Dtype dtype, Device& device = GetDefaultDevice());
Array Ones(const Shape& shape, Dtype dtype, Device& device = GetDefaultDevice());

Array Arange(Scalar start, Scalar stop, Scalar step, Dtype dtype, Device& device = GetDefaultDevice());
Array Arange(Scalar start, Scalar stop, Scalar step, Device& device = GetDefaultDevice());
Array Arange(Scalar start, Scalar stop, Dtype dtype, Device& device = GetDefaultDevice());
Array Arange(Scalar start, Scalar stop, Device& device = GetDefaultDevice());
Array Arange(Scalar stop, Dtype dtype, Device& device = GetDefaultDevice());
Array Arange(Scalar stop, Device& device = GetDefaultDevice());

// Creates an array which has the same shape and dtype as the other array.
// The new array is allocated in the default device. The device of the other array
// is ignored.
Array EmptyLike(const Array& a, Device& device = GetDefaultDevice());
Array FullLike(const Array& a, Scalar fill_value, Device& device = GetDefaultDevice());
Array ZerosLike(const Array& a, Device& device = GetDefaultDevice());
Array OnesLike(const Array& a, Device& device = GetDefaultDevice());

// Creates a copy.
// It will be connected to all the graphs.
// It will be always C-contiguous.
Array Copy(const Array& a);

// Creates the identity array.
Array Identity(int64_t n, Dtype dtype, Device& device = GetDefaultDevice());

// Creates a 2-dimensional array with ones along the k-th diagonal and zeros elsewhere.
Array Eye(
        int64_t n, absl::optional<int64_t> m, absl::optional<int64_t> k, absl::optional<Dtype> dtype, Device& device = GetDefaultDevice());

// Returns a C-contiguous array without changing input shape.
Array AsContiguous(const Array& a, Dtype dtype);

// Returns a C-contiguous array with the same shape and dtype as the input array.
inline Array AsContiguous(const Array& a) { return AsContiguous(a, a.dtype()); }

// Returns a C-contiguous array.
// An input array with shape {} results in a new array with shape {1}.
Array AsContiguousArray(const Array& a, const absl::optional<Dtype>& dtype = absl::nullopt);

// TODO(niboshi): Remove device argument and use v.device(). Also fix tests
Array Diag(const Array& v, int64_t k = 0, Device& device = GetDefaultDevice());

// TODO(niboshi): Remove device argument and use v.device(). Also fix tests
Array Diagflat(const Array& v, int64_t k = 0, Device& device = GetDefaultDevice());

// Creates a 1-d array with evenly spaced numbers.
Array Linspace(
        Scalar start,
        Scalar stop,
        const absl::optional<int64_t>& num = absl::nullopt,
        bool endpoint = true,
        const absl::optional<Dtype>& dtype = absl::nullopt,
        Device& device = GetDefaultDevice());

// Creates a 2-dimensional array with ones at and below the given diagonal and zeros elsewhere.
Array Tri(
<<<<<<< HEAD
        int64_t n,
        absl::optional<int64_t> m,
        absl::optional<int64_t> k,
        absl::optional<Dtype> dtype,
        Device& device = GetDefaultDevice());
=======
        int64_t n, absl::optional<int64_t> m, absl::optional<int64_t> k, absl::optional<Dtype> dtype, Device& device = GetDefaultDevice());
>>>>>>> d2aa2d5d

// Creates a lower triangle of an array.
Array Tril(const Array& m, int64_t k);

// Creates an upper triangle of an array.
Array Triu(const Array& m, int64_t k);

}  // namespace chainerx<|MERGE_RESOLUTION|>--- conflicted
+++ resolved
@@ -114,15 +114,7 @@
 
 // Creates a 2-dimensional array with ones at and below the given diagonal and zeros elsewhere.
 Array Tri(
-<<<<<<< HEAD
-        int64_t n,
-        absl::optional<int64_t> m,
-        absl::optional<int64_t> k,
-        absl::optional<Dtype> dtype,
-        Device& device = GetDefaultDevice());
-=======
         int64_t n, absl::optional<int64_t> m, absl::optional<int64_t> k, absl::optional<Dtype> dtype, Device& device = GetDefaultDevice());
->>>>>>> d2aa2d5d
 
 // Creates a lower triangle of an array.
 Array Tril(const Array& m, int64_t k);
