import chainerx
from chainerx import _docs


def set_docs():
    _docs_creation()
    _docs_indexing()
    _docs_linalg()
    _docs_logic()
    _docs_manipulation()
    _docs_math()
    _docs_sorting()
    _docs_statistics()
    _docs_connection()
    _docs_normalization()
    _docs_pooling()


def _docs_creation():
    _docs.set_doc(
        chainerx.empty,
        """empty(shape, dtype, device=None)
Returns an array without initializing the elements.

Args:
    shape (tuple of ints): Shape of the array.
    dtype: Data type of the array.
    device (~chainerx.Device): Device on which the array is allocated.
        If omitted, :ref:`the default device <chainerx_device>` is chosen.

Returns:
    :class:`~chainerx.ndarray`: New array with elements not initialized.

.. seealso:: :func:`numpy.empty`
""")

    _docs.set_doc(
        chainerx.empty_like,
        """empty_like(a, device=None)
Returns a new array with same shape and dtype of a given array.

Args:
    a (~chainerx.ndarray): Prototype array.
    device (~chainerx.Device): Device on which the array is allocated.
        If omitted, :ref:`the default device <chainerx_device>` is chosen.

Returns:
    :class:`~chainerx.ndarray`: New array with same shape and dtype as ``a`` \
with elements not initialized.

Warning:
    If ``device`` argument is omitted, the new array is created on the default
    device, not the device of the prototype array.

.. seealso:: :func:`numpy.empty_like`
""")

    _docs.set_doc(
        chainerx.eye,
        """eye(N, M=None, k=0, dtype=float64, device=None)
Returns a 2-D array with ones on the diagonals and zeros elsewhere.

Args:
    N (int): Number of rows.
    M (int): Number of columns. M == N by default.
    k (int): Index of the diagonal. Zero indicates the main diagonal,
        a positive index an upper diagonal, and a negative index a lower
        diagonal.
    dtype: Data type.
    device (~chainerx.Device): Device on which the array is allocated.
        If omitted, :ref:`the default device <chainerx_device>` is chosen.

Returns:
    ~chainerx.ndarray: A 2-D array with given diagonals filled with ones and
    zeros elsewhere.

.. seealso:: :func:`numpy.eye`
""")

    _docs.set_doc(
        chainerx.tri,
<<<<<<< HEAD
        """tri(N, M=None, k=0, dtype=float64, device=None)
=======
        """tri(N, M=None, k=0, dtype=float32, device=None)
>>>>>>> d2aa2d5d
Returns a 2-D array with ones at and below the given diagonal
and zeros elsewhere.

Args:
    N (int): Number of rows.
    M (int): Number of columns. M == N by default.
    k (int): Index of the diagonal. Zero indicates the main diagonal,
        a positive index an upper diagonal, and a negative index a lower
        diagonal.
    dtype: Data type.
    device (~chainerx.Device): Device on which the array is allocated.
        If omitted, :ref:`the default device <chainerx_device>` is chosen.

Returns:
    ~chainerx.ndarray: A 2-D array with given diagonals filled ones at and
    below the given diagonal and zeros elsewhere.

.. seealso:: :func:`numpy.tri`
""")

    _docs.set_doc(
        chainerx.tril,
        """tril(m, k=0)
Lower triangle of an array.

Returns a copy of an array with elements above the k-th diagonal zeroed.

Args:
    m (~chainerx.ndarray): Input array.
    k (int): Index of the diagonal. Zero indicates the main diagonal,
        a positive index an upper diagonal, and a negative index a lower
        diagonal.

Returns:
    ~chainerx.ndarray: Lower triangle of ``m``.

.. seealso:: :func:`numpy.tril`
""")

    _docs.set_doc(
        chainerx.triu,
        """triu(m, k=0)
Upper triangle of an array.

Returns a copy of an array with elements below the k-th diagonal zeroed.

Args:
    m (~chainerx.ndarray): Input array.
    k (int): Index of the diagonal. Zero indicates the main diagonal,
        a positive index an upper diagonal, and a negative index a lower
        diagonal.

Returns:
    ~chainerx.ndarray: Upper triangle of ``m``.

.. seealso:: :func:`numpy.triu`
""")

    _docs.set_doc(
        chainerx.identity,
        """identity(n, dtype=None, device=None)
Returns a 2-D identity array.

It is equivalent to ``eye(n, n, dtype)``.

Args:
    n (int): Number of rows and columns.
    dtype: Data type.
    device (~chainerx.Device): Device on which the array is allocated.
        If omitted, :ref:`the default device <chainerx_device>` is chosen.

Returns:
    ~chainerx.ndarray: A 2-D identity array.

.. seealso:: :func:`numpy.identity`
""")

    _docs.set_doc(
        chainerx.ones,
        """ones(shape, dtype, device=None)
Returns a new array of given shape and dtype, filled with ones.

Args:
    shape (tuple of ints): Shape of the array.
    dtype: Data type.
    device (~chainerx.Device): Device on which the array is allocated.
        If omitted, :ref:`the default device <chainerx_device>` is chosen.

Returns:
    ~chainerx.ndarray: New array.

.. seealso:: :func:`numpy.ones`
""")

    _docs.set_doc(
        chainerx.ones_like,
        """ones_like(a, device=None)
Returns an array of ones with same shape and dtype as a given array.

Args:
    a (~chainerx.ndarray): Prototype array.
    device (~chainerx.Device): Device on which the array is allocated.
        If omitted, :ref:`the default device <chainerx_device>` is chosen.

Returns:
    ~chainerx.ndarray: New array.

Warning:
    If ``device`` argument is omitted, the new array is created on the default
    device, not the device of the prototype array.

.. seealso:: :func:`numpy.ones_like`
""")

    _docs.set_doc(
        chainerx.zeros,
        """zeros(shape, dtype, device=None)
Returns a new array of given shape and dtype, filled with zeros.

Args:
    shape (tuple of ints): Shape of the array.
    dtype: Data type.
    device (~chainerx.Device): Device on which the array is allocated.
        If omitted, :ref:`the default device <chainerx_device>` is chosen.

Returns:
    ~chainerx.ndarray: New array.

.. seealso:: :func:`numpy.zeros`
""")

    _docs.set_doc(
        chainerx.zeros_like,
        """zeros_like(a, device=None)
Returns an array of zeros with same shape and dtype as a given array.

Args:
    a (~chainerx.ndarray): Prototype array.
    device (~chainerx.Device): Device on which the array is allocated.
        If omitted, :ref:`the default device <chainerx_device>` is chosen.

Returns:
    ~chainerx.ndarray: New array.

Warning:
    If ``device`` argument is omitted, the new array is created on the default
    device, not the device of the prototype array.

.. seealso:: :func:`numpy.zeros_like`
""")

    _docs.set_doc(
        chainerx.full,
        """full(shape, fill_value, dtype, device=None)
Returns a new array of given shape and dtype, filled with a given value.

Args:
    shape (tuple of ints): Shape of the array.
    dtype: Data type.
    device (~chainerx.Device): Device on which the array is allocated.
        If omitted, :ref:`the default device <chainerx_device>` is chosen.

Returns:
    ~chainerx.ndarray: New array.

.. seealso:: :func:`numpy.full`
""")

    _docs.set_doc(
        chainerx.full_like,
        """full_like(a, fill_value, dtype=None, device=None)
Returns a full array with same shape and dtype as a given array.

Args:
    a (~chainerx.ndarray): Prototype array.
    dtype: Data type.
    device (~chainerx.Device): Device on which the array is allocated.
        If omitted, :ref:`the default device <chainerx_device>` is chosen.

Returns:
    ~chainerx.ndarray: New array.

Warning:
    If ``device`` argument is omitted, the new array is created on the default
    device, not the device of the prototype array.

.. seealso:: :func:`numpy.full_like`
""")

    _docs.set_doc(
        chainerx.array,
        """array(object, dtype=None, copy=True, device=None)
Creates an array.

Args:
    object: A :class:`~chainerx.ndarray` object or any other object that can be
        passed to :func:`numpy.array`.
    dtype: Data type. If omitted, it's inferred from the input.
    copy (bool): If ``True``, the object is always copied. Otherwise, a copy
        will only be made if it is needed to satisfy any of the other
        requirements (dtype, device, etc.).
    device (~chainerx.Device): Device on which the array is allocated.
        If omitted, :ref:`the default device <chainerx_device>` is chosen.

Returns:
    ~chainerx.ndarray: New array.

Warning:
    If ``device`` argument is omitted, the new array is created on the default
    device, not the device of the input array.

.. seealso:: :func:`numpy.array`
""")

    _docs.set_doc(
        chainerx.asarray,
        """asarray(a, dtype=None, device=None)
Converts an object to an array.

Args:
    a: The source object.
    dtype: Data type. If omitted, it's inferred from the input.
    device (~chainerx.Device): Device on which the array is allocated.
        If omitted, :ref:`the default device <chainerx_device>` is chosen.

Returns:
    ~chainerx.ndarray: Array interpretation of ``a``. If ``a`` is already an \
ndarray on the given device with matching dtype, no copy is performed.

Warning:
    If ``device`` argument is omitted, the new array is created on the default
    device, not the device of the input array.

.. seealso:: :func:`numpy.asarray`
""")

    _docs.set_doc(
        chainerx.ascontiguousarray,
        """ascontiguousarray(a, dtype=None, device=None)
Returns a C-contiguous array.

Args:
    a (~chainerx.ndarray): Source array.
    dtype: Data type.
    device (~chainerx.Device): Device on which the array is allocated.
        If omitted, :ref:`the default device <chainerx_device>` is chosen.

Returns:
    ~chainerx.ndarray: C-contiguous array. A copy will be made only if needed.

Warning:
    If ``device`` argument is omitted, the new array is created on the default
    device, not the device of the input array.

.. seealso:: :func:`numpy.ascontiguousarray`
""")

    _docs.set_doc(
        chainerx.copy,
        """copy(a)
Creates a copy of a given array.

Args:
    a (~chainerx.ndarray): Source array.

Returns:
    ~chainerx.ndarray: A copy array on the same device as ``a``.

Note:
    During backpropagation, this function propagates the gradient of the
    output array to the input array ``a``.

.. seealso:: :func:`numpy.copy`
""")

    _docs.set_doc(
        chainerx.frombuffer,
        """frombuffer(buffer, dtype=float, count=-1, offset=0, device=None)
Returns a 1-D array interpretation of a buffer.

The given ``buffer`` memory must be usable on the given device, otherwise,
an error is raised.

Note:
    The ``native`` backend requires a buffer of main memory, and
    the ``cuda`` backend requires a buffer of CUDA memory.
    No copy is performed.

Args:
    buffer: An object that exposes the buffer interface.
    dtype: Data type of the returned array.
    count (int): Number of items to read. -1 means all data in the buffer.
    offset (int): Start reading the buffer from this offset (in bytes).
    device (~chainerx.Device): Device of the returned array.
        If omitted, :ref:`the default device <chainerx_device>` is chosen.

Returns:
    ~chainerx.ndarray: 1-D array interpretation of ``buffer``.

.. seealso:: :func:`numpy.frombuffer`
""")

    _docs.set_doc(
        chainerx.arange,
        """arange([start=0, ]stop, [step=1, ]dtype=None, device=None)
Returns an array with  evenly spaced values within a given interval.

Values are generated within the half-open interval [``start``, ``stop``).
The first three arguments are mapped like the ``range`` built-in function,
i.e. ``start`` and ``step`` are optional.

Args:
    start: Start of the interval.
    stop: End of the interval.
    step: Step width between each pair of consecutive values.
    dtype: Data type specifier. It is inferred from other arguments by
        default.
    device (~chainerx.Device): Device on which the array is allocated.
        If omitted, :ref:`the default device <chainerx_device>` is chosen.

Returns:
    ~chainerx.ndarray: The 1-D array of range values.

.. seealso:: :func:`numpy.arange`
""")

    _docs.set_doc(
        chainerx.linspace,
        """linspace(start, stop, num=50, endpoint=True, dtype=None, device=None)
Returns an array with evenly spaced numbers over a specified interval.

Instead of specifying the step width like :func:`chainerx.arange()`,
this function requires the total number of elements specified.

Args:
    start: Start of the interval.
    stop: End of the interval.
    num: Number of elements.
    endpoint (bool): If ``True``, the stop value is included as the last
        element. Otherwise, the stop value is omitted.
    dtype: Data type specifier. It is inferred from the start and stop
        arguments by default.
    device (~chainerx.Device): Device on which the array is allocated.
        If omitted, :ref:`the default device <chainerx_device>` is chosen.

Returns:
    ~chainerx.ndarray: The 1-D array of ranged values.

.. seealso:: :func:`numpy.linspace`
""")  # NOQA

    _docs.set_doc(
        chainerx.diag,
        """diag(v, k=0, device=None)
Returns a diagonal or a diagonal array.

Args:
    v (~chainerx.ndarray): Array object.
    k (int): Index of diagonals. Zero indicates the main diagonal, a
        positive value an upper diagonal, and a negative value a lower
        diagonal.
    device (~chainerx.Device): Device on which the array is allocated.
        If omitted, :ref:`the default device <chainerx_device>` is chosen.

Returns:
    ~chainerx.ndarray: If ``v`` is a 1-D array, then it returns a 2-D
    array with the specified diagonal filled by ``v``. If ``v`` is a
    2-D array, then it returns the specified diagonal of ``v``. In latter
    case, if ``v`` is a :class:`chainerx.ndarray` object, then its view is
    returned.

Note:
    The argument ``v`` does not support array-like objects yet.

.. seealso:: :func:`numpy.diag`
""")

    _docs.set_doc(
        chainerx.diagflat,
        """diagflat(v, k=0, device=None)
Creates a diagonal array from the flattened input.

Args:
    v (~chainerx.ndarray): Array object.
    k (int): Index of diagonals. See :func:`chainerx.diag`.
    device (~chainerx.Device): Device on which the array is allocated.
        If omitted, :ref:`the default device <chainerx_device>` is chosen.

Returns:
    ~chainerx.ndarray: A 2-D diagonal array with the diagonal copied
    from ``v``.

Note:
    The argument ``v`` does not support array-like objects yet.

.. seealso:: :func:`numpy.diagflat`
""")


def _docs_indexing():
    _docs.set_doc(
        chainerx.take,
        """take(a, indices, axis)
Takes elements from an array along an axis.

Args:
    a (~chainerx.ndarray): Source array.
    indices (~chainerx.ndarray):
        The indices of the values to extract. When indices are out of bounds,
        they are wrapped around.
    axis (int): The axis over which to select values.

Returns:
    :func:`~chainerx.ndarray`: Output array.

Note:
    This function currently only supports indices of int64 array.

Note:
    This function currently does not support ``axis=None``

Note:
    During backpropagation, this function propagates the gradient of the
    output array to the input array ``a``.

.. seealso:: :func:`numpy.take`
""")

    _docs.set_doc(
        chainerx.where,
        """where(condition, x, y)
Return elements chosen from ``x`` or ``y`` depending on condition.

Args:
    condition (~chainerx.ndarray): Where True, yield ``x``, otherwise
    yield ``y``.
    x (~chainerx.ndarray): Values from which to choose.
    y (~chainerx.ndarray): Values from which to choose.

Returns:
    :func:`~chainerx.ndarray`: An array with elements
    from ``x`` where condition is True, and elements from ``y`` elsewhere.

Note:
    During backpropagation, this function propagates the gradient of the
    output array to the input array ``x`` and ``y``.

.. seealso:: :func:`numpy.where`
""")


def _docs_linalg():
    _docs.set_doc(
        chainerx.dot,
        """dot(a, b)
Returns a dot product of two arrays.

For arrays with more than one axis, it computes the dot product along the last
axis of ``a`` and the second-to-last axis of ``b``. This is just a matrix
product if the both arrays are 2-D. For 1-D arrays, it uses their unique axis
as an axis to take dot product over.

Args:
    a (~chainerx.ndarray): The left argument.
    b (~chainerx.ndarray): The right argument.

Returns:
    :class:`~chainerx.ndarray`: Output array.

Note:
    This function currently does not support N > 2 dimensional arrays.

Note:
    During backpropagation, this function propagates the gradient of the
    output array to input arrays ``a`` and ``b``.

.. seealso:: :func:`numpy.dot`
""")

    _docs.set_doc(
        chainerx.linalg.solve,
        """solve(a, b)
Solves a linear matrix equation, or system of linear scalar equations.

It computes the exact solution of ``x`` in ``ax = b``,
where ``a`` is a square and full rank matrix,
``b`` can be a vector, or a rectangular matrix.
When ``b`` is matrix, its columns are treated as separate vectors
representing multiple right-hand sides.

Args:
    a (~chainerx.ndarray): Coefficient matrix.
    b (~chainerx.ndarray): "dependent variable" values.

Returns:
    :class:`~chainerx.ndarray`:
        Solution to the system ``ax = b``.
        Shape is identical to ``b``.

Note:
    The ``dtype`` must be ``float32`` or ``float64`` (``float16`` is not
    supported yet.)

.. seealso:: :func:`numpy.linalg.solve`
""")

    _docs.set_doc(
        chainerx.linalg.inv,
        """inv(a)
Computes the inverse of a matrix.

This function computes matrix ``a_inv`` from square matrix
``a`` such that ``dot(a, a_inv) = dot(a_inv, a) = eye(a.shape[0])``.

Args:
    a (~chainerx.ndarray): The matrix to be inverted.

Returns:
    :class:`~chainerx.ndarray`: The inverse of a matrix.

Note:
    The ``dtype`` must be ``float32`` or ``float64`` (``float16`` is not
    supported yet.)

.. seealso:: :func:`numpy.linalg.inv`
""")

    _docs.set_doc(
        chainerx.linalg.cholesky,
        """cholesky(a)
Returns the Cholesky decomposition for the square matrix ``a``.

Args:
    a (~chainerx.ndarray): Hermitian (symmetric if all elements are real),
        positive-definite input matrix.

Returns:
    :class:`~chainerx.ndarray`: Output array. Cholesky factor of ``a``.

.. seealso:: :func:`numpy.linalg.cholesky`
""")


def _docs_logic():
    _docs.set_doc(
        chainerx.all,
        """all(x)
Test whether all array elements along a given axis evaluate to True.

Args:
    x (~chainerx.ndarray): Input array.
    axis (None or int or tuple of ints):
        Axis or axes along which AND reduction is performed.
        The flattened array is used by default.
    keepdims (bool):
        If this is set to ``True``, the reduced axes are left in the result
        as dimensions with size one.

Returns:
    :class:`~chainerx.ndarray`: Output array of type bool.

Note:
    During backpropagation, this function does not propagate gradients.

.. seealso:: :data:`numpy.all`
""")

    _docs.set_doc(
        chainerx.any,
        """any(x)
Test whether any array element along a given axis evaluate to True.

Args:
    x (~chainerx.ndarray): Input array.
    axis (None or int or tuple of ints):
        Axis or axes along which OR reduction is performed.
        The flattened array is used by default.
    keepdims (bool):
        If this is set to ``True``, the reduced axes are left in the result
        as dimensions with size one.

Returns:
    :class:`~chainerx.ndarray`: Output array of type bool.

Note:
    During backpropagation, this function does not propagate gradients.

.. seealso:: :data:`numpy.any`
""")

    _docs.set_doc(
        chainerx.logical_not,
        """logical_not(x)
Returns an array of NOT x element-wise.

Args:
    x (~chainerx.ndarray): Input array.

Returns:
    :class:`~chainerx.ndarray`: Output array of type bool.

Note:
    During backpropagation, this function does not propagate gradients.

.. seealso:: :data:`numpy.logical_not`
""")

    _docs.set_doc(
        chainerx.logical_and,
        """logical_and(x1, x2)
Returns an array of x1 AND x2 element-wise.

Args:
    x1 (~chainerx.ndarray): Input array.
    x2 (~chainerx.ndarray): Input array.

Returns:
    :class:`~chainerx.ndarray`: Output array of type bool.

Note:
    During backpropagation, this function does not propagate gradients.

.. seealso:: :data:`numpy.logical_and`
    """)

    _docs.set_doc(
        chainerx.logical_or,
        """logical_or(x1, x2)
Returns an array of x1 OR x2 element-wise.

Args:
    x1 (~chainerx.ndarray): Input array.
    x2 (~chainerx.ndarray): Input array.

Returns:
    :class:`~chainerx.ndarray`: Output array of type bool.

Note:
    During backpropagation, this function does not propagate gradients.

.. seealso:: :data:`numpy.logical_or`
    """)

    _docs.set_doc(
        chainerx.logical_xor,
        """logical_xor(x1, x2)
Returns an array of x1 XOR x2 element-wise.

Args:
    x1 (~chainerx.ndarray): Input array.
    x2 (~chainerx.ndarray): Input array.

Returns:
    :class:`~chainerx.ndarray`: Output array of type bool.

Note:
    During backpropagation, this function does not propagate gradients.

.. seealso:: :data:`numpy.logical_xor`
    """)

    _docs.set_doc(
        chainerx.greater,
        """greater(x1, x2)
Returns an array of (x1 > x2) element-wise.

Args:
    x1 (~chainerx.ndarray): Input array.
    x2 (~chainerx.ndarray): Input array.

Returns:
    :class:`~chainerx.ndarray`: Output array of type bool.

Note:
    During backpropagation, this function does not propagate gradients.

.. seealso:: :data:`numpy.greater`
""")

    _docs.set_doc(
        chainerx.greater_equal,
        """greater_equal(x1, x2)
Returns an array of (x1 >= x2) element-wise.

Args:
    x1 (~chainerx.ndarray): Input array.
    x2 (~chainerx.ndarray): Input array.

Returns:
    :class:`~chainerx.ndarray`: Output array of type bool.

Note:
    During backpropagation, this function does not propagate gradients.

.. seealso:: :data:`numpy.greater_equal`
""")

    _docs.set_doc(
        chainerx.less,
        """less(x1, x2)
Returns an array of (x1 < x2) element-wise.

Args:
    x1 (~chainerx.ndarray): Input array.
    x2 (~chainerx.ndarray): Input array.

Returns:
    :class:`~chainerx.ndarray`: Output array of type bool.

Note:
    During backpropagation, this function does not propagate gradients.

.. seealso:: :data:`numpy.less`
""")

    _docs.set_doc(
        chainerx.less_equal,
        """less_equal(x1, x2)
Returns an array of (x1 <= x2) element-wise.

Args:
    x1 (~chainerx.ndarray): Input array.
    x2 (~chainerx.ndarray): Input array.

Returns:
    :class:`~chainerx.ndarray`: Output array of type bool.

Note:
    During backpropagation, this function does not propagate gradients.

.. seealso:: :data:`numpy.less_equal`
""")

    _docs.set_doc(
        chainerx.equal,
        """equal(x1, x2)
Returns an array of (x1 == x2) element-wise.

Args:
    x1 (~chainerx.ndarray): Input array.
    x2 (~chainerx.ndarray): Input array.

Returns:
    :class:`~chainerx.ndarray`: Output array of type bool.

Note:
    During backpropagation, this function does not propagate gradients.

.. seealso:: :data:`numpy.equal`
""")

    _docs.set_doc(
        chainerx.not_equal,
        """not_equal(x1, x2)
Returns an array of (x1 != x2) element-wise.

Args:
    x1 (~chainerx.ndarray): Input array.
    x2 (~chainerx.ndarray): Input array.

Returns:
    :class:`~chainerx.ndarray`: Output array of type bool.

Note:
    During backpropagation, this function does not propagate gradients.

.. seealso:: :data:`numpy.not_equal`
""")


def _docs_loss():
    _docs.set_doc(
        chainerx.absolute_error,
        """Element-wise absolute error function.

Computes the element-wise absolute error :math:`L` between two inputs
:math:`x_1` and :math:`x_2` defined as follows.

.. math::
    L = |x_1 - x_2|

Args:
    x1 (~chainerx.ndarray): Input variable.
    x2 (~chainerx.ndarray): Input variable.

Returns:
    :class:`~chainerx.ndarray`: A variable holding an array representing
    the absolute error of two inputs.

.. seealso:: :func:`chainer.functions.absolute_error`
""")

    _docs.set_doc(
        chainerx.squared_error,
        """Element-wise squared error function.

Computes the element-wise squared error :math:`L` between two inputs
:math:`x_1` and :math:`x_2` defined as follows.

.. math::
    L = (x_1 - x_2)^2

Can be used to compute mean squared error by just calling `mean()`
on the output array.

Args:
    x0 (~chainerx.ndarray): Input variable.
    x1 (~chainerx.ndarray): Input variable.

Returns:
    :class:`~chainerx.ndarray`: A variable holding an array representing
    the squared error of two inputs.

.. seealso:: :func:`chainer.functions.squared_error`
""")

    _docs.set_doc(
        chainerx.huber_loss,
        """Element-wise Huber loss.

The Huber loss is similar to the squared error but is less sensitive to
outliers in the data. It is defined as

.. math::

    L_{\\delta}(a) = \\left \\{ \\begin{array}{cc}
    \\frac{1}{2} a^2 & {\\rm if~|a| \\leq \\delta} \\\\
    \\delta (|a| - \\frac{1}{2} \\delta) & {\\rm otherwise,}
    \\end{array} \\right.

where :math:`a = x - t` is the difference between the input :math:`x`
and the target :math:`t`.

See: `Huber loss - Wikipedia <https://en.wikipedia.org/wiki/Huber_loss>`_.

Args:
    x (~chainerx.ndarray): Input variable.
    t (~chainerx.ndarray): Target variable for regression.
    delta (float): Constant variable for Huber loss function as used in
        definition.

Returns:
    :class:`~chainerx.ndarray`:
        A variable object holding an array representing the Huber loss
        :math:`L_{\\delta}` of the two inputs.

.. seealso:: :func:`chainer.functions.huber_loss`
""")

    _docs.set_doc(
        chainerx.gaussian_kl_divergence,
        """Element-wise KL-divergence of Gaussian variables from the standard one.

Given two variable ``mean`` representing :math:`\\mu` and ``ln_var``
representing :math:`\\log(\\sigma^2)`, this function calculates
the element-wise KL-divergence between the given multi-dimensional
Gaussian :math:`N(\\mu, S)` and the standard Gaussian :math:`N(0, I)`

.. math::

   D_{\\mathbf{KL}}(N(\\mu, S) \\| N(0, I)),

where :math:`S` is a diagonal matrix such that :math:`S_{ii} = \\sigma_i^2`
and :math:`I` is an identity matrix.

Args:
    mean (~chainerx.ndarray):
        A variable representing mean of given
        gaussian distribution, :math:`\\mu`.
    ln_var (~chainerx.ndarray):
        A variable representing logarithm of
        variance of given gaussian distribution, :math:`\\log(\\sigma^2)`.

Returns:
    :class:`~chainerx.ndarray`:
        A variable representing KL-divergence between
        given gaussian distribution and the standard gaussian.

.. seealso:: :func:`chainer.functions.gaussian_kl_divergence`
""")


def _docs_manipulation():
    _docs.set_doc(
        chainerx.reshape,
        """reshape(a, newshape)
Returns a reshaped array.

Args:
    a (~chainerx.ndarray): Array to be reshaped.
    newshape (int or tuple of ints): The new shape of the array to return.
        If it is an integer, then it is treated as a tuple of length one.
        It should be compatible with ``a.size``. One of the elements can be
        -1, which is automatically replaced with the appropriate value to
        make the shape compatible with ``a.size``.

Returns:
    :class:`~chainerx.ndarray`: A reshaped view of ``a`` if possible,
    otherwise a copy.

Note:
    During backpropagation, this function propagates the gradient of the
    output array to the input array ``a``.

.. seealso:: :func:`numpy.reshape`
""")

    _docs.set_doc(
        chainerx.transpose,
        """transpose(a, axes=None)
Permutes the dimensions of an array.

Args:
    a (~chainerx.ndarray): Array to permute the dimensions.
    axes (tuple of ints): Permutation of the dimensions. This function reverses
        the shape by default.

Returns:
    ~chainerx.ndarray: A view of ``a`` with the dimensions permuted.

Note:
    During backpropagation, this function propagates the gradient of the
    output array to the input array ``a``.

.. seealso:: :func:`numpy.transpose`
""")

    _docs.set_doc(
        chainerx.broadcast_to,
        """broadcast_to(array, shape)
Broadcasts an array to a given shape.

Args:
    array (~chainerx.ndarray): Array to broadcast.
    shape (tuple of ints): The shape of the desired array.

Returns:
    ~chainerx.ndarray: Broadcasted view.

Note:
    During backpropagation, this function propagates the gradient of the
    output array to the input array ``array``.

.. seealso:: :func:`numpy.broadcast_to`
""")

    _docs.set_doc(
        chainerx.squeeze,
        """squeeze(a, axis=None)
Removes size-one axes from the shape of an array.

Args:
    a (~chainerx.ndarray): Array to be reshaped.
    axis (int or tuple of ints): Axes to be removed. This function removes all
        size-one axes by default. If one of the specified axes is not of size
        one, an exception is raised.

Returns:
    ~chainerx.ndarray: An array without (specified) size-one axes.

Note:
    During backpropagation, this function propagates the gradient of the
    output array to the input array ``a``.

.. seealso:: :func:`numpy.squeeze`
""")

    _docs.set_doc(
        chainerx.concatenate,
        """concatenate(arrays, axis=0)
Joins arrays along an axis.

Args:
    arrays (sequence of :class:`~chainerx.ndarray`\\ s): Arrays to be joined.
        All of these should have the same dimensionalities except the specified
        axis.
    axis (int): The axis to join arrays along.


Returns:
    ~chainerx.ndarray: Joined array.

Note:
    During backpropagation, this function propagates the gradient of the
    output array to the input arrays in ``arrays``.

.. seealso:: :func:`numpy.concatenate`
""")

    _docs.set_doc(
        chainerx.stack,
        """stack(arrays, axis=0)
Stacks arrays along a new axis.

Args:
    arrays (sequence of :class:`~chainerx.ndarray`\\ s): Arrays to be stacked.
    axis (int): Axis along which the arrays are stacked.

Returns:
    ~chainerx.ndarray: Stacked array.

Note:
    During backpropagation, this function propagates the gradient of the
    output array to the input arrays in ``arrays``.

.. seealso:: :func:`numpy.stack`
""")

    _docs.set_doc(
        chainerx.hstack,
        """hstack(arrays)
Stack arrays in sequence horizontally (column wise).

Args:
    arrays (sequence of :class:`~chainerx.ndarray`\\ s): Arrays to be stacked.

Returns:
    ~chainerx.ndarray: Stacked array.

Note:
    During backpropagation, this function propagates the gradient of the
    output array to the input arrays in ``arrays``.

.. seealso:: :func:`numpy.hstack`
""")

    _docs.set_doc(
        chainerx.vstack,
        """vstack(arrays)
Stack arrays in sequence vertically (row wise).

Args:
    arrays (sequence of :class:`~chainerx.ndarray`\\ s): Arrays to be stacked.

Returns:
    ~chainerx.ndarray: Stacked array.

Note:
    During backpropagation, this function propagates the gradient of the
    output array to the input arrays in ``arrays``.

.. seealso:: :func:`numpy.vstack`
""")

    _docs.set_doc(
        chainerx.dstack,
        """dstack(arrays)
Stack arrays in sequence depth wise (along third axis).

Args:
    arrays (sequence of :class:`~chainerx.ndarray`\\ s): Arrays to be stacked.

Returns:
    ~chainerx.ndarray: Stacked array.

Note:
    During backpropagation, this function propagates the gradient of the
    output array to the input arrays in ``arrays``.

.. seealso:: :func:`numpy.dstack`
""")

    _docs.set_doc(
        chainerx.atleast_2d,
        """atleast_2d(a)
View inputs as arrays with at least two dimensions.

Args:
    a (~chainerx.ndarray): Array.

Returns:
    ~chainerx.ndarray: An array with a.ndim >= 2.
    Copies are avoided where possible, and views with
    two or more dimensions are returned.

Note:
    * Arrays that already have two or more dimensions are preserved.
    * During backpropagation, this function propagates the gradient of the
      output array to the input arrays in ``a``.

.. seealso:: :func:`numpy.atleast_2d`
""")

    _docs.set_doc(
        chainerx.atleast_3d,
        """atleast_3d(a)
View inputs as arrays with at least three dimensions.

Args:
    a (~chainerx.ndarray): Array.

Returns:
    ~chainerx.ndarray: An array with a.ndim >= 3.
    Copies are avoided where possible, and views with
    three or more dimensions are returned.

Note:
    * Arrays that already have three or more dimensions are preserved.
    * During backpropagation, this function propagates the gradient of the
      output array to the input arrays in ``a``.

.. seealso:: :func:`numpy.atleast_3d`
""")

    _docs.set_doc(
        chainerx.split,
        """split(ary, indices_or_sections, axis=0)
Splits an array into multiple sub arrays along a given axis.

Args:
    ary (~chainerx.ndarray): Array to split.
    indices_or_sections (int or sequence of ints): A value indicating how to
        divide the axis. If it is an integer, then is treated as the number of
        sections, and the axis is evenly divided. Otherwise, the integers
        indicate indices to split at. Note that a sequence on the device
        memory is not allowed.
    axis (int): Axis along which the array is split.

Returns:
    list of :class:`~chainerx.ndarray`\\ s: A list of sub arrays. Each array \
is a partial view of the input array.

Note:
    During backpropagation, this function propagates the gradients of the
    output arrays to the input array ``ary``.

.. seealso:: :func:`numpy.split`
""")

    _docs.set_doc(
        chainerx.dsplit,
        """dsplit(ary, indices_or_sections)
Split array into multiple sub-arrays along the 3rd axis (depth).

Args:
    ary (~chainerx.ndarray): Array to split.
    indices_or_sections (int or sequence of ints): A value indicating how to
        divide the axis. If it is an integer, then is treated as the number of
        sections, and the axis is evenly divided. Otherwise, the integers
        indicate indices to split at. Note that a sequence on the device
        memory is not allowed.

Returns:
    list of :class:`~chainerx.ndarray`\\ s: A list of sub arrays. Each array \
is a partial view of the input array.

Note:
    During backpropagation, this function propagates the gradients of the
    output arrays to the input array ``ary``.

.. seealso:: :func:`numpy.dsplit`
""")

    _docs.set_doc(
        chainerx.swapaxes,
        """swapaxes(a, axis1, axis2)
Interchange two axes of an array.

Args:
    a (~chainerx.ndarray): Array to swapaxes.
    axis1 (int): First Axis
    axis2 (int): Second Axis

Returns:
    ~chainerx.ndarray: Swaped array.

Note:
    * Output array is a view of the input array.
    * During backpropagation, this function propagates the gradients of the
      output arrays to the input array ``a``.


.. seealso:: :func:`numpy.swapaxes`
""")

    _docs.set_doc(
        chainerx.expand_dims,
        """expand_dims(a, axis)
Expand the shape of an array.

Args:
    a (~chainerx.ndarray): Input Array.
    axis (int): Position in the expanded axes where the new axis is placed.

Returns:
    ~chainerx.ndarray: Output array.

Note:
    * Output array may or may not be a view of the input array.
    * During backpropagation, this function propagates the gradients of the
      output arrays to the input array ``a``.


.. seealso:: :func:`numpy.expand_dims`
""")

    _docs.set_doc(
        chainerx.flip,
        """flip(m, axis)
Reverse the order of elements in an array along the given axis.

Args:
    m (~chainerx.ndarray): Input Array.
    axis (int or tuple of ints): Axis or axes along which to flip over.
    The default, axis=None, will flip over all of the axes of the input array.
    If axis is negative it counts from the last to the first axis.
    If axis is a tuple of ints, flipping is performed on all of the
    axes specified in the tuple.

Returns:
    ~chainerx.ndarray: A view of m with the entries of axis reversed.
    Since a view is returned, this operation is done in constant time.

Note:
    * Output array is a view of the input array.
    * During backpropagation, this function propagates the gradients of the
      output arrays to the input array ``m``.


.. seealso:: :func:`numpy.flip`
""")

    _docs.set_doc(
        chainerx.fliplr,
        """fliplr(m)
Flip array in the left/right direction.

Args:
    m (~chainerx.ndarray): Input Array.

Returns:
    ~chainerx.ndarray: A view of m with the columns reversed.
    Since a view is returned, this operation is done in constant time.

Note:
    * Output array is a view of the input array.
    * During backpropagation, this function propagates the gradients of the
      output arrays to the input array ``m``.


.. seealso:: :func:`numpy.fliplr`
""")

    _docs.set_doc(
        chainerx.flipud,
        """flipud(m)
Flip array in the up/down direction.

Args:
    m (~chainerx.ndarray): Input Array.

Returns:
    ~chainerx.ndarray: A view of m with the rows reversed.
    Since a view is returned, this operation is done in constant time.

Note:
    * Output array is a view of the input array.
    * During backpropagation, this function propagates the gradients of the
      output arrays to the input array ``m``.


.. seealso:: :func:`numpy.flipud`
""")

    _docs.set_doc(
        chainerx.moveaxis,
        """moveaxis(a, source, destination)
Move axes of an array to new positions.

Other axes remain in their original order.

Args:
    a (~chainerx.ndarray): Input Array.
    source (int or tuple of ints): Original positions of the axes to move.
    These must be unique.
    destintation (int or tuple of ints): Destination positions for each of
    the original axes. These must also be unique.

Returns:
    ~chainerx.ndarray: Array with moved axes. This array is a view of the
    input array.

Note:
    * During backpropagation, this function propagates the gradients of the
      output arrays to the input array ``a``.


.. seealso:: :func:`numpy.moveaxis`
""")


def _docs_math():
    _docs.set_doc(
        chainerx.negative,
        """negative(x)
Numerical negative, element-wise.

Args:
    x (~chainerx.ndarray): Input array.

Returns:
    :class:`~chainerx.ndarray`: Returned array: :math:`y = -x`.

Note:
    During backpropagation, this function propagates the gradient of the
    output array to the input array ``x``.

.. seealso:: :data:`numpy.negative`
""")

    _docs.set_doc(
        chainerx.add,
        """add(x1, x2)
Add arguments, element-wise.

Args:
    x1 (~chainerx.ndarray or scalar): Input array.
    x2 (~chainerx.ndarray or scalar): Input array.

Returns:
    :class:`~chainerx.ndarray`: Returned array: :math:`y = x_1 + x_2`.

Note:
    During backpropagation, this function propagates the gradient of the
    output array to the input arrays ``x1`` and ``x2``.

.. seealso:: :data:`numpy.add`
""")

    _docs.set_doc(
        chainerx.subtract,
        """subtract(x1, x2)
Subtract arguments, element-wise.

Args:
    x1 (~chainerx.ndarray or scalar): Input array.
    x2 (~chainerx.ndarray or scalar): Input array.

Returns:
    :class:`~chainerx.ndarray`: Returned array: :math:`y = x_1 - x_2`.

Note:
    During backpropagation, this function propagates the gradient of the
    output array to the input arrays ``x1`` and ``x2``.

.. seealso:: :data:`numpy.subtract`
""")

    _docs.set_doc(
        chainerx.multiply,
        """multiply(x1, x2)
Multiply arguments, element-wise.

Args:
    x1 (~chainerx.ndarray or scalar): Input array.
    x2 (~chainerx.ndarray or scalar): Input array.

Returns:
    :class:`~chainerx.ndarray`: Returned array: :math:`y = x_1 \\times x_2`.

Note:
    During backpropagation, this function propagates the gradient of the
    output array to the input arrays ``x1`` and ``x2``.

.. seealso:: :data:`numpy.multiply`
""")

    _docs.set_doc(
        chainerx.divide,
        """divide(x1, x2)
Divide arguments, element-wise.

Args:
    x1 (~chainerx.ndarray or scalar): Input array.
    x2 (~chainerx.ndarray or scalar): Input array.

Returns:
    :class:`~chainerx.ndarray`: Returned array: :math:`y = \\frac{x_1}{x_2}`.

Note:
    During backpropagation, this function propagates the gradient of the
    output array to the input arrays ``x1`` and ``x2``.

.. seealso:: :data:`numpy.divide`
""")

    _docs.set_doc(
        chainerx.sum,
        """sum(a, axis=None, keepdims=False)
Sum of array elements over a given axis.

Args:
    a (~chainerx.ndarray): Input array.
    axis (None or int or tuple of ints):
        Axis or axes along which a sum is performed.
        The flattened array is used by default.
    keepdims (bool):
        If this is set to ``True``, the reduced axes are left in the result
        as dimensions with size one.

Returns:
    :class:`~chainerx.ndarray`: The sum of input elements over a given axis.

Note:
    During backpropagation, this function propagates the gradient of the
    output array to the input array ``a``.

.. seealso:: :func:`numpy.sum`
""")

    _docs.set_doc(
        chainerx.maximum,
        """maximum(x1, x2)
Maximum arguments, element-wise.

Args:
    x1 (~chainerx.ndarray or scalar): Input array.
    x2 (~chainerx.ndarray or scalar): Input array.

Returns:
    :class:`~chainerx.ndarray`:
        Returned array: :math:`y = max(\\{x_1, x_2\\})`.

Note:
    During backpropagation, this function propagates the gradient of the
    output array to the input arrays ``x1`` and ``x2``.

Note:
    maximum of :class:`~chainerx.ndarray` and :class:`~chainerx.ndarray` is
    not supported yet.

.. seealso:: :data:`numpy.maximum`
""")

    _docs.set_doc(
        chainerx.exp,
        """exp(x)
Numerical exponential, element-wise.

Args:
    x (~chainerx.ndarray): Input array.

Returns:
    :class:`~chainerx.ndarray`: Returned array: :math:`y = \\exp x`.

Note:
    During backpropagation, this function propagates the gradient of the
    output array to the input array ``x``.

.. seealso:: :data:`numpy.exp`
""")

    _docs.set_doc(
        chainerx.log,
        """log(x)
Natural logarithm, element-wise.

Args:
    x (~chainerx.ndarray): Input array.

Returns:
    :class:`~chainerx.ndarray`: Returned array: :math:`y = \\ln x`.

Note:
    During backpropagation, this function propagates the gradient of the
    output array to the input array ``x``.

.. seealso:: :data:`numpy.log`
""")

    _docs.set_doc(
        chainerx.log10,
        """log10(x)
Base 10 logarithm, element-wise.

Args:
    x (~chainerx.ndarray): Input array.

Returns:
    :class:`~chainerx.ndarray`: Returned array: :math:`y = \\log_{10} x`.

Note:
    During backpropagation, this function propagates the gradient of the
    output array to the input array ``x``.

.. seealso:: :data:`numpy.log10`
""")

    _docs.set_doc(
        chainerx.log2,
        """log2(x)
Base 2 logarithm, element-wise.

Args:
    x (~chainerx.ndarray): Input array.

Returns:
    :class:`~chainerx.ndarray`: Returned array: :math:`y = \\log_{2} x`.

Note:
    During backpropagation, this function propagates the gradient of the
    output array to the input array ``x``.

.. seealso:: :data:`numpy.log2`
""")

    _docs.set_doc(
        chainerx.log1p,
        """log1p(x)
Natural logarithm of one plus the input, element-wise.

Args:
    x (~chainerx.ndarray): Input array.

Returns:
    :class:`~chainerx.ndarray`: Returned array: :math:`y = \\log(1 + x)`.

Note:
    During backpropagation, this function propagates the gradient of the
    output array to the input array ``x``.

.. seealso:: :data:`numpy.log1p`
""")

    _docs.set_doc(
        chainerx.logsumexp,
        """logsumexp(x, axis=None, keepdims=False)
The log of the sum of exponentials of input array.

Args:
    x (~chainerx.ndarray): Input array.
    axis (None or int or tuple of ints):
        Axis or axes along which a sum is performed.
        The flattened array is used by default.
    keepdims (bool):
        If this is set to ``True``, the reduced axes are left in the result
        as dimensions with size one.

Returns:
    :class:`~chainerx.ndarray`: The log of the sum of exponentials of
    input elements over a given axis.

Note:
    During backpropagation, this function propagates the gradient of the
    output array to the input array ``x``.
""")

    _docs.set_doc(
        chainerx.log_softmax,
        """log_softmax(x, axis=None)
The log of the softmax of input array.

Args:
    x (~chainerx.ndarray): Input array.
    axis (None or int or tuple of ints):
        Axis or axes along which a sum is performed.
        The flattened array is used by default.

Returns:
    :class:`~chainerx.ndarray`: The log of the softmax of input elements
    over a given axis.

Note:
    During backpropagation, this function propagates the gradient of the
    output array to the input array ``x``.
""")

    _docs.set_doc(
        chainerx.square,
        """square(x)
Returns the element-wise square of the input.

Args:
    x (~chainerx.ndarray or scalar): Input data

Returns:
    ~chainerx.ndarray: Returned array: :math:`y = x * x`.
    A scalar is returned if ``x`` is a scalar.

Note:
    During backpropagation, this function propagates the gradient
    of the output array to the input array ``x``.

.. seealso:: :data:`numpy.square`
""")

    _docs.set_doc(
        chainerx.sqrt,
        """sqrt(x)
Non-negative square-root, element-wise

Args:
    x (~chainerx.ndarray): Input array.

Returns:
    :class:`~chainerx.ndarray`: Returned array: :math:`y = \\sqrt x`.

Note:
    During backpropagation, this function propagates the gradient of the
    output array to the input array ``x``.

.. seealso:: :data:`numpy.sqrt`
""")

    _docs.set_doc(
        chainerx.sinh,
        """sinh(x)
Hyperbolic Sine, element-wise

Args:
    x (~chainerx.ndarray): Input array.

Returns:
    :class:`~chainerx.ndarray`: Returned array: :math:`y = \\sinh x`.

Note:
    During backpropagation, this function propagates the gradient of the
    output array to the input array ``x``.

.. seealso:: :data:`numpy.sinh`
""")

    _docs.set_doc(
        chainerx.cosh,
        """cosh(x)
Hyperbolic Cosine, element-wise

Args:
    x (~chainerx.ndarray): Input array.

Returns:
    :class:`~chainerx.ndarray`: Returned array: :math:`y = \\cosh x`.

Note:
    During backpropagation, this function propagates the gradient of the
    output array to the input array ``x``.

.. seealso:: :data:`numpy.cosh`
""")

    _docs.set_doc(
        chainerx.tanh,
        """tanh(x)
Element-wise hyperbolic tangent function.

Args:
    x (~chainerx.ndarray): Input array.

Returns:
    :class:`~chainerx.ndarray`: Returned array: :math:`y = \\tanh x`.

Note:
    During backpropagation, this function propagates the gradient of the
    output array to the input array ``x``.

.. seealso:: :data:`numpy.tanh`
""")

    _docs.set_doc(
        chainerx.sigmoid,
        """sigmoid(x)
Element-wise sigmoid logistic function.

Args:
    x (~chainerx.ndarray): Input array.

Returns:
    :class:`~chainerx.ndarray`: Returned array:
    :math:`f(x) = (1 + \\exp(-x))^{-1}`.

Note:
    During backpropagation, this function propagates the gradient of the
    output array to the input array ``x``.

.. seealso:: :func:`chainer.functions.sigmoid`
""")

    _docs.set_doc(
        chainerx.sin,
        """sin(x)
Sine, element-wise

Args:
    x (~chainerx.ndarray): Input array.

Returns:
    :class:`~chainerx.ndarray`: Returned array: :math:`y = \\sin x`.

Note:
    During backpropagation, this function propagates the gradient of the
    output array to the input array ``x``.

.. seealso:: :data:`numpy.sin`
""")

    _docs.set_doc(
        chainerx.cos,
        """cos(x)
Cosine, element-wise

Args:
    x (~chainerx.ndarray): Input array.

Returns:
    :class:`~chainerx.ndarray`: Returned array: :math:`y = \\cos x`.

Note:
    During backpropagation, this function propagates the gradient of the
    output array to the input array ``x``.

.. seealso:: :data:`numpy.cos`
""")

    _docs.set_doc(
        chainerx.ceil,
        """ceil(x)
Return the ceiling of the input, element-wise..

Args:
    x (~chainerx.ndarray): Input array.

Returns:
    :class:`~chainerx.ndarray`: The ceiling of each element in array.

.. seealso:: :data:`numpy.ceil`
""")

    _docs.set_doc(
        chainerx.tan,
        """tan(x)
Tangent, element-wise

Args:
    x (~chainerx.ndarray): Input array.

Returns:
    :class:`~chainerx.ndarray`: Returned array: :math:`y = \\tan x`.

Note:
    During backpropagation, this function propagates the gradient of the
    output array to the input array ``x``.

.. seealso:: :data:`numpy.tan`
""")

    _docs.set_doc(
        chainerx.relu,
        """Rectified Linear Unit function.
Args:
    x (~chainerx.ndarray): Input array.
Returns:
    :class:`~chainerx.ndarray`: Returned array: :math:`y = \\max (0, x)`.
Note:
    During backpropagation, this function propagates the gradient of the
    output array to the input array ``x``.
""")

    _docs.set_doc(
        chainerx.arcsin,
        """arcsin(x)
Inverse sine, element-wise

Args:
    x (~chainerx.ndarray): Input array.

Returns:
    :class:`~chainerx.ndarray`: Returned array: :math:`y = \\arcsin x`.

Note:
    During backpropagation, this function propagates the gradient of the
    output array to the input array ``x``.

.. seealso:: :data:`numpy.arcsin`
""")

    _docs.set_doc(
        chainerx.arccos,
        """arccos(x)
Trigonometric inverse cosine, element-wise

Args:
    x (~chainerx.ndarray): Input array.

Returns:
    :class:`~chainerx.ndarray`: Returned array: :math:`y = \\arccos x`.

Note:
    During backpropagation, this function propagates the gradient of the
    output array to the input array ``x``.

.. seealso:: :data:`numpy.arccos`
""")

    _docs.set_doc(
        chainerx.arctan,
        """arctan(x)
Trigonometric inverse tangent, element-wise

Args:
    x (~chainerx.ndarray): Input array.

Returns:
    :class:`~chainerx.ndarray`: Returned array: :math:`y = \\arctan x`.

Note:
    During backpropagation, this function propagates the gradient of the
    output array to the input array ``x``.

.. seealso:: :data:`numpy.arctan`
""")

    _docs.set_doc(
        chainerx.arctan2,
        """arctan2(x1, x2)
Element-wise arc tangent of :math:`\\frac{x_1}{x_2}` choosing the quadrant
correctly.

Args:
    x1 (~chainerx.ndarray): Input array.
    x2 (~chainerx.ndarray): Input array.

Returns:
    :class:`~chainerx.ndarray`: Returns an array where each element
    represents :math:`\\theta` in the range :math:`[-\\pi, \\pi]`, such
    that :math:`x_1 = r \\sin(\\theta)` and :math:`x_2 = r \\cos(\\theta)`
    for some :math:`r > 0`.

Note:
    During backpropagation, this function propagates the gradient of the
    output array to the input array ``x1`` and/or ``x2``.

.. seealso:: :data:`numpy.arctan2`
""")

    _docs.set_doc(
        chainerx.arcsinh,
        """arcsinh(x)
Inverse hyperbolic sine, element-wise

Args:
    x (~chainerx.ndarray): Input array.

Returns:
    :class:`~chainerx.ndarray`: Returned array: :math:`y = \\arcsinh x`.

Note:
    During backpropagation, this function propagates the gradient of the
    output array to the input array ``x``.

.. seealso:: :data:`numpy.arcsinh`
""")

    _docs.set_doc(
        chainerx.arccosh,
        """arccosh(x)
Inverse hypberbolic inverse cosine, element-wise

Args:
    x (~chainerx.ndarray): Input array.

Returns:
    :class:`~chainerx.ndarray`: Returned array: :math:`y = \\arccosh x`.

Note:
    During backpropagation, this function propagates the gradient of the
    output array to the input array ``x``.

.. seealso:: :data:`numpy.arccosh`
""")

    _docs.set_doc(
        chainerx.fabs,
        """fabs(x)
Compute the absolute values element-wise.
Args:
    x (~chainerx.ndarray): Input array.
Returns:
    :class:`~chainerx.ndarray`: The absolute values of x, the returned values
    are always floats.
.. seealso:: :data:`numpy.fabs`
""")

    _docs.set_doc(
        chainerx.sign,
        """sign(x)
Returns an element-wise indication of the sign of a number.
The sign function returns :math:`-1 if x < 0, 0 if x==0, 1 if x > 0`.
``nan`` is returned for ``nan`` inputs.
Args:
    x (~chainerx.ndarray): Input array.
Returns:
    :class:`~chainerx.ndarray`: The sign of x.
.. seealso:: :data:`numpy.sign`
""")

    _docs.set_doc(
        chainerx.floor,
        """floor(x)
Return the floor of the input, element-wise.
Args:
    x (~chainerx.ndarray): Input array.
Returns:
    :class:`~chainerx.ndarray`: The floor of each element in array.
.. seealso:: :data:`numpy.floor`
""")

    _docs.set_doc(
        chainerx.isnan,
        """isnan(x)
Test element-wise for NaN and return result as a boolean array.

Args:
    x (~chainerx.ndarray): Input array.

Returns:
    :class:`~chainerx.ndarray`: True where ``x`` is NaN, false otherwise

Note:
    During backpropagation, this function does not propagate gradients.

.. seealso:: :data:`numpy.isnan`
""")

    _docs.set_doc(
        chainerx.isfinite,
        """isfinite(x)
Test element-wise for finiteness (not infinity or not Not a Number).

Args:
    x (~chainerx.ndarray): Input array.

Returns:
    :class:`~chainerx.ndarray`: True where x is not positive infinity,
    negative infinity, or NaN; false otherwise.

Note:
    During backpropagation, this function does not propagate gradients.

.. seealso:: :data:`numpy.isfinite`
""")

    _docs.set_doc(
        chainerx.isinf,
        """isinf(x)
Test element-wise for positive or negative infinity.

Args:
    x (~chainerx.ndarray): Input array.

Returns:
    :class:`~chainerx.ndarray`: True where ``x`` is positive or negative
    infinity, false otherwise.

Note:
    During backpropagation, this function does not propagate gradients.

.. seealso:: :data:`numpy.isinf`
""")

    _docs.set_doc(
        chainerx.bitwise_and,
        """bitwise_and(x1, x2)
Compute the bit-wise AND of two arrays element-wise.

Args:
    x1 (~chainerx.ndarray or scalar): Input array of integers.
    x2 (~chainerx.ndarray or scalar): Input array of integers.

Returns:
    :class:`~chainerx.ndarray`: Returned array: :math:`y = x_1 \\& x_2`

Note:
    During backpropagation, this function does not propagate gradients.

.. seealso:: :data:`numpy.bitwise_and`
""")

    _docs.set_doc(
        chainerx.bitwise_or,
        """bitwise_or(x1, x2)
Compute the bit-wise OR of two arrays element-wise.

Args:
    x1 (~chainerx.ndarray or scalar): Input array of integers.
    x2 (~chainerx.ndarray or scalar): Input array of integers.

Returns:
    :class:`~chainerx.ndarray`: Returned array: :math:`y = x_1 | x_2`

Note:
    During backpropagation, this function does not propagate gradients.

.. seealso:: :data:`numpy.bitwise_or`
""")

    _docs.set_doc(
        chainerx.bitwise_xor,
        """bitwise_xor(x1, x2)
Compute the bit-wise XOR of two arrays element-wise.

Args:
    x1 (~chainerx.ndarray or scalar): Input array of integers.
    x2 (~chainerx.ndarray or scalar): Input array of integers.

Returns:
    :class:`~chainerx.ndarray`: Returned array: :math:`y = x_1 \\oplus x_2`

Note:
    During backpropagation, this function does not propagate gradients.

.. seealso:: :data:`numpy.bitwise_xor`
""")

    _docs.set_doc(
        chainerx.left_shift,
        """left_shift(x1, x2)
Shift the bits of an integer to the left.

Args:
    x1 (~chainerx.ndarray or scalar): Input array of integers.
    x2 (~chainerx.ndarray or scalar): Input array of integers.

Returns:
    :class:`~chainerx.ndarray`: Return `x1` with bits shifted `x2` times to the left.

Note:
    During backpropagation, this function does not propagate gradients.

.. seealso:: :data:`numpy.left_shift`
""")  # NOQA

    _docs.set_doc(
        chainerx.right_shift,
        """right_shift(x1, x2)
Shift the bits of an integer to the right.

Args:
    x1 (~chainerx.ndarray or scalar): Input array of integers.
    x2 (~chainerx.ndarray or scalar): Input array of integers.

Returns:
    :class:`~chainerx.ndarray`: Return `x1` with bits shifted `x2` times to the right.

Note:
    During backpropagation, this function does not propagate gradients.

.. seealso:: :data:`numpy.right_shift`
""")  # NOQA


def _docs_sorting():
    _docs.set_doc(
        chainerx.argmax,
        """argmax(a, axis=None)
Returns the indices of the maximum along an axis.

Args:
    a (~chainerx.ndarray): Array to take the indices of the maximum of.
    axis (None or int): Along which axis to compute the maximum. The flattened
        array is used by default.

Returns:
    :class:`~chainerx.ndarray`: The indices of the maximum of ``a``, along the
    axis if specified.

.. seealso:: :func:`numpy.argmax`
""")

    _docs.set_doc(
        chainerx.argmin,
        """argmin(a, axis=None)
Returns the indices of the minimum along an axis.

Args:
    a (~chainerx.ndarray): Array to take the indices of the minimum of.
    axis (None or int): Along which axis to compute the minimum. The flattened
        array is used by default.

Returns:
    :class:`~chainerx.ndarray`: The indices of the minimum of ``a``, along the
    axis if specified.

.. seealso:: :func:`numpy.argmin`
""")


def _docs_statistics():
    _docs.set_doc(
        chainerx.amax,
        """amax(a, axis=None, keepdims=False)
Returns the maximum of an array or the maximum along an axis.

Note:
    When at least one element is NaN, the corresponding max value will be NaN.

Args:
    a (~chainerx.ndarray): Array to take the maximum.
    axis (None or int or tuple of ints): Along which axis to take the maximum.
        The flattened array is used by default.
        If this is a tuple of ints, the maximum is selected over multiple
        axes, instead of a single axis or all the axes.
    keepdims (bool): If ``True``, the axis is remained as an axis of size one.

Returns:
    :class:`~chainerx.ndarray`: The maximum of ``a``, along the axis if
    specified.

Note:
    During backpropagation, this function propagates the gradient of the
    output array to the input array ``a``.

.. seealso:: :func:`numpy.amax`
""")

    _docs.set_doc(
        chainerx.amin,
        """amin(a, axis=None, keepdims=False)
Returns the minimum of an array or the minimum along an axis.

Note:
    When at least one element is NaN, the corresponding min value will be NaN.

Args:
    a (~chainerx.ndarray): Array to take the minimum.
    axis (None or int or tuple of ints): Along which axis to take the minimum.
        The flattened array is used by default.
        If this is a tuple of ints, the minimum is selected over multiple
        axes, instead of a single axis or all the axes.
    keepdims (bool): If ``True``, the axis is remained as an axis of size one.

Returns:
    :class:`~chainerx.ndarray`: The minimum of ``a``, along the axis if
    specified.

Note:
    During backpropagation, this function propagates the gradient of the
    output array to the input array ``a``.

.. seealso:: :func:`numpy.amin`
""")

    _docs.set_doc(
        chainerx.mean,
        """mean(a, axis=None, keepdims=False)
Compute the arithmetic mean along the specified axis.

Returns the average of the array elements. The average is taken over the
flattened array by default, otherwise over the specified axis.

Args:
    a (~chainerx.ndarray): Array to take the mean of.
    axis (None or int or tuple of ints): Along which axis or axes to compute
    the mean. The flattened array is used by default.
    keepdims (bool): If this is set to True, the axes which are reduced are
    left in the result as dimensions with size one. With this option,
    the result will broadcast correctly against the input array.

Returns:
    :class:`~chainerx.ndarray`: The mean of ``a``, along the axis or axes if
    specified.

.. seealso:: :func:`numpy.mean`
""")

    _docs.set_doc(
        chainerx.var,
        """var(a, axis=None, keepdims=False)
Compute the arithmetic var along the specified axis.

Returns the var of the array elements. The var is taken over the flattened
array by default, otherwise over the specified axis.

Args:
    a (~chainerx.ndarray): Array to take the var of.
    axis (None or int or tuple of ints): Along which axis or axes to compute
    the var. The flattened array is used by default.
    keepdims (bool): If this is set to True, the axes which are reduced are
    left in the result as dimensions with size one. With this option,
    the result will broadcast correctly against the input array.

Returns:
    :class:`~chainerx.ndarray`: The var of ``a``, along the axis or axes if
    specified.

.. seealso:: :func:`numpy.var`
""")


def _docs_connection():
    _docs.set_doc(
        chainerx.conv,
        """conv(x, w, b=None, stride=1, pad=0, cover_all=False)
N-dimensional convolution.

This is an implementation of N-dimensional convolution which is generalized
two-dimensional convolution in ConvNets. It takes three arrays: the
input ``x``, the filter weight ``w`` and the bias vector ``b``.

Notation: here is a notation for dimensionalities.

- :math:`N` is the number of spatial dimensions.
- :math:`n` is the batch size.
- :math:`c_I` and :math:`c_O` are the number of the input and output
  channels, respectively.
- :math:`d_1, d_2, ..., d_N` are the size of each axis of the input's
  spatial dimensions, respectively.
- :math:`k_1, k_2, ..., k_N` are the size of each axis of the filters,
  respectively.
- :math:`l_1, l_2, ..., l_N` are the size of each axis of the output's
  spatial dimensions, respectively.
- :math:`p_1, p_2, ..., p_N` are the size of each axis of the spatial
  padding size, respectively.

Then the ``conv`` function computes correlations between filters
and patches of size :math:`(k_1, k_2, ..., k_N)` in ``x``.
Note that correlation here is equivalent to the inner product between
expanded tensors.
Patches are extracted at positions shifted by multiples of ``stride`` from
the first position ``(-p_1, -p_2, ..., -p_N)`` for each spatial axis.

Let :math:`(s_1, s_2, ..., s_N)` be the stride of filter application.
Then, the output size :math:`(l_1, l_2, ..., l_N)` is determined by the
following equations:

.. math::

   l_n = (d_n + 2p_n - k_n) / s_n + 1 \\ \\ (n = 1, ..., N)

If ``cover_all`` option is ``True``, the filter will cover the all
spatial locations. So, if the last stride of filter does not cover the
end of spatial locations, an additional stride will be applied to the end
part of spatial locations. In this case, the output size is determined by
the following equations:

.. math::

   l_n = (d_n + 2p_n - k_n + s_n - 1) / s_n + 1 \\ \\ (n = 1, ..., N)

Args:
    x (:class:`~chainerx.ndarray`):
        Input array of shape :math:`(n, c_I, d_1, d_2, ..., d_N)`.
    w (:class:`~chainerx.ndarray`):
        Weight array of shape :math:`(c_O, c_I, k_1, k_2, ..., k_N)`.
    b (None or :class:`~chainerx.ndarray`):
        One-dimensional bias array with length :math:`c_O` (optional).
    stride (:class:`int` or :class:`tuple` of :class:`int` s):
        Stride of filter applications :math:`(s_1, s_2, ..., s_N)`.
        ``stride=s`` is equivalent to ``(s, s, ..., s)``.
    pad (:class:`int` or :class:`tuple` of :class:`int` s):
        Spatial padding width for input arrays
        :math:`(p_1, p_2, ..., p_N)`. ``pad=p`` is equivalent to
        ``(p, p, ..., p)``.
    cover_all (bool): If ``True``, all spatial locations are convoluted
        into some output pixels. It may make the output size larger.
        `cover_all` needs to be ``False`` if you want to use ``cuda`` backend.

Returns:
    ~chainerx.ndarray:
        Output array of shape :math:`(n, c_O, l_1, l_2, ..., l_N)`.

Note:

    In ``cuda`` backend, this function uses cuDNN implementation for its
    forward and backward computation.

Note:

    In ``cuda`` backend, this function has following limitations yet:

    - The ``cover_all=True`` option is not supported yet.
    - The ``dtype`` must be ``float32`` or ``float64`` (``float16`` is not
      supported yet.)

Note:

    During backpropagation, this function propagates the gradient of the
    output array to input arrays ``x``, ``w``, and ``b``.

.. seealso:: :func:`chainer.functions.convolution_nd`

.. admonition:: Example

    >>> n = 10
    >>> c_i, c_o = 3, 1
    >>> d1, d2, d3 = 30, 40, 50
    >>> k1, k2, k3 = 10, 10, 10
    >>> p1, p2, p3 = 5, 5, 5
    >>> x = chainerx.random.uniform(0, 1, (n, c_i, d1, d2, d3)).\
astype(np.float32)
    >>> x.shape
    (10, 3, 30, 40, 50)
    >>> w = chainerx.random.uniform(0, 1, (c_o, c_i, k1, k2, k3)).\
astype(np.float32)
    >>> w.shape
    (1, 3, 10, 10, 10)
    >>> b = chainerx.random.uniform(0, 1, (c_o)).astype(np.float32)
    >>> b.shape
    (1,)
    >>> s1, s2, s3 = 2, 4, 6
    >>> y = chainerx.conv(x, w, b, stride=(s1, s2, s3),\
 pad=(p1, p2, p3))
    >>> y.shape
    (10, 1, 16, 11, 9)
    >>> l1 = int((d1 + 2 * p1 - k1) / s1 + 1)
    >>> l2 = int((d2 + 2 * p2 - k2) / s2 + 1)
    >>> l3 = int((d3 + 2 * p3 - k3) / s3 + 1)
    >>> y.shape == (n, c_o, l1, l2, l3)
    True
    >>> y = chainerx.conv(x, w, b, stride=(s1, s2, s3),\
 pad=(p1, p2, p3), cover_all=True)
    >>> y.shape == (n, c_o, l1, l2, l3 + 1)
    True
""")

    _docs.set_doc(
        chainerx.conv_transpose,
        """conv_transpose(x, w, b=None, stride=1, pad=0, outsize=None)
N-dimensional transposed convolution.

This is an implementation of N-dimensional transposed convolution, which is
previously known as **deconvolution** in Chainer.

.. _Deconvolutional Networks: \
://www.matthewzeiler.com/pubs/cvpr2010/cvpr2010.pdf

It takes three arrays: the input ``x``, the filter weight ``w``, and the
bias vector ``b``.

Notation: here is a notation for dimensionalities.

- :math:`N` is the number of spatial dimensions.
- :math:`n` is the batch size.
- :math:`c_I` and :math:`c_O` are the number of the input and output
  channels, respectively.
- :math:`d_1, d_2, ..., d_N` are the size of each axis of the input's
  spatial dimensions, respectively.
- :math:`k_1, k_2, ..., k_N` are the size of each axis of the filters,
  respectively.
- :math:`p_1, p_2, ..., p_N` are the size of each axis of the spatial
  padding size, respectively.
- :math:`s_1, s_2, ..., s_N` are the stride of each axis of filter
  application, respectively.

If ``outsize`` option is ``None``, the output size
:math:`(l_1, l_2, ..., l_N)` is determined by the following equations with
the items in the above list:

.. math::

   l_n = s_n (d_n - 1)  + k_n - 2 p_n \\ \\ (n = 1, ..., N)

If ``outsize`` option is given, the output size is determined by
``outsize``. In this case, the ``outsize`` :math:`(l_1, l_2, ..., l_N)`
must satisfy the following equations:

.. math::

   d_n = \\lfloor (l_n + 2p_n - k_n) / s_n \\rfloor + 1 \\ \\ \
   (n = 1, ..., N)

Args:
    x (:class:`~chainerx.ndarray`):
        Input array of shape :math:`(n, c_I, d_1, d_2, ..., d_N)`.
    w (:class:`~chainerx.ndarray`):
        Weight array of shape :math:`(c_I, c_O, k_1, k_2, ..., k_N)`.
    b (None or :class:`~chainerx.ndarray`):
        One-dimensional bias array with length :math:`c_O` (optional).
    stride (:class:`int` or :class:`tuple` of :class:`int` s):
        Stride of filter applications :math:`(s_1, s_2, ..., s_N)`.
        ``stride=s`` is equivalent to ``(s, s, ..., s)``.
    pad (:class:`int` or :class:`tuple` of :class:`int` s):
        Spatial padding width for input arrays
        :math:`(p_1, p_2, ..., p_N)`. ``pad=p`` is equivalent to
        ``(p, p, ..., p)``.
    outsize (None or :class:`tuple` of :class:`int` s):
        Expected output size of deconvolutional operation. It should be a
        tuple of ints :math:`(l_1, l_2, ..., l_N)`. Default value is
        ``None`` and the outsize is estimated by input size, stride and
        pad.

Returns:
    ~chainerx.ndarray:
        Output array of shape :math:`(n, c_O, l_1, l_2, ..., l_N)`.

Note:

    During backpropagation, this function propagates the gradient of the
    output array to input arrays ``x``, ``w``, and ``b``.

.. seealso:: :func:`chainer.functions.deconvolution_nd`

.. admonition:: Example

    **Example1**: the case when ``outsize`` is not given.

    >>> n = 10
    >>> c_i, c_o = 3, 1
    >>> d1, d2, d3 = 5, 10, 15
    >>> k1, k2, k3 = 10, 10, 10
    >>> p1, p2, p3 = 5, 5, 5
    >>> x = chainerx.random.uniform(0, 1, (n, c_i, d1, d2, d3)).\
astype(np.float32)
    >>> x.shape
    (10, 3, 5, 10, 15)
    >>> w = chainerx.random.uniform(0, 1, (c_i, c_o, k1, k2, k3)).\
astype(np.float32)
    >>> w.shape
    (3, 1, 10, 10, 10)
    >>> b = chainerx.random.uniform(0, 1, (c_o)).astype(np.float32)
    >>> b.shape
    (1,)
    >>> s1, s2, s3 = 2, 4, 6
    >>> y = chainerx.conv_transpose(x, w, b, stride=(s1, s2, s3), \
pad=(p1, p2, p3))
    >>> y.shape
    (10, 1, 8, 36, 84)
    >>> l1 = s1 * (d1 - 1) + k1 - 2 * p1
    >>> l2 = s2 * (d2 - 1) + k2 - 2 * p2
    >>> l3 = s3 * (d3 - 1) + k3 - 2 * p3
    >>> y.shape == (n, c_o, l1, l2, l3)
    True

    **Example2**: the case when ``outsize`` is given.

    >>> n = 10
    >>> c_i, c_o = 3, 1
    >>> d1, d2, d3 = 5, 10, 15
    >>> k1, k2, k3 = 10, 10, 10
    >>> p1, p2, p3 = 5, 5, 5
    >>> x = chainerx.array(np.random.uniform(0, 1, (n, c_i, d1, d2, d3)).\
astype(np.float32))
    >>> x.shape
    (10, 3, 5, 10, 15)
    >>> w = chainerx.array(np.random.uniform(0, 1, (c_i, c_o, k1, k2, k3)).\
astype(np.float32))
    >>> w.shape
    (3, 1, 10, 10, 10)
    >>> b = chainerx.array(np.random.uniform(0, 1, (c_o)).astype(np.float32))
    >>> b.shape
    (1,)
    >>> s1, s2, s3 = 2, 4, 6
    >>> l1, l2, l3 = 9, 38, 87
    >>> d1 == int((l1 + 2 * p1 - k1) / s1) + 1
    True
    >>> d2 == int((l2 + 2 * p2 - k2) / s2) + 1
    True
    >>> d3 == int((l3 + 2 * p3 - k3) / s3) + 1
    True
    >>> y = chainerx.conv_transpose(x, w, b, stride=(s1, s2, s3), \
pad=(p1, p2, p3), outsize=(l1, l2, l3))
    >>> y.shape
    (10, 1, 9, 38, 87)
    >>> y.shape == (n, c_o, l1, l2, l3)
    True
""")

    _docs.set_doc(
        chainerx.linear,
        """linear(x, W, b=None, n_batch_axis=1)
Linear function, or affine transformation.

It accepts two or three arguments: an input minibatch ``x``, a weight
matrix ``W``, and optionally a bias vector ``b``. It computes

.. math:: Y = xW^\\top + b.

Args:
    x (~chainerx.ndarray):
        Input array, which is a :math:`(s_1, s_2, ..., s_n)`-shaped array.
    W (~chainerx.ndarray):
        Weight variable of shape :math:`(M, N)`,
        where :math:`(N = s_{\\rm n\\_batch\\_axes} * ... * s_n)`.
    b (~chainerx.ndarray):
        Bias variable (optional) of shape :math:`(M,)`.
    n_batch_axes (int):
        The number of batch axes. The default is 1. The input variable is
        reshaped into (:math:`{\\rm n\\_batch\\_axes} + 1`)-dimensional
        tensor. This should be greater than 0.

Returns:
    :class:`~chainerx.ndarray`:
        Output array with shape of
        :math:`(s_1, ..., s_{\\rm n\\_batch\\_axes}, M)`.

Note:
    During backpropagation, this function propagates the gradient of the
    output array to input arrays ``x``, ``W`` and ``b``.
""")


def _docs_normalization():
    _docs.set_doc(
        chainerx.batch_norm,
        """batch_norm(x, gamma, beta, running_mean, running_var, eps=2e-5, \
decay=0.9, axis=None)
Batch normalization function.

It takes the input array ``x`` and two parameter arrays ``gamma`` and
``beta``. The parameter arrays must both have the same size.

Args:
    x (~chainerx.ndarray): Input array.
    gamma (~chainerx.ndarray): Scaling parameter of normalized data.
    beta (~chainerx.ndarray): Shifting parameter of scaled normalized data.
    running_mean (~chainerx.ndarray):
        Running average of the mean. This is a running average of
        the mean over several mini-batches using the decay parameter.
        The function takes a previous running average, and updates
        the array in-place by the new running average.
    running_var (~chainerx.ndarray):
        Running average of the variance. This is a running average of
        the variance over several mini-batches using the decay parameter.
        The function takes a previous running average, and updates
        the array in-place by the new running average.
    eps (float): Epsilon value for numerical stability.
    decay (float): Decay rate of moving average. It is used during training.
    axis (int, tuple of int or None):
        Axis over which normalization is performed. When axis is ``None``,
        the first axis is treated as the batch axis and will be reduced
        during normalization.

Note:
    During backpropagation, this function propagates the gradient of the
    output array to the input arrays ``x``, ``gamma`` and ``beta``.

See: `Batch Normalization: Accelerating Deep Network Training by Reducing\
      Internal Covariate Shift <https://arxiv.org/abs/1502.03167>`_
""")

    _docs.set_doc(
        chainerx.fixed_batch_norm,
        """fixed_batch_norm(x, gamma, beta, mean, var, eps=2e-5, axis=None)
Batch normalization function with fixed statistics.

This is a variant of :func:`~chainerx.batch_norm`, where the mean
and array statistics are given by the caller as fixed variables.

Args:
    x (~chainerx.ndarray): Input array.
    gamma (~chainerx.ndarray): Scaling parameter of normalized data.
    beta (~chainerx.ndarray): Shifting parameter of scaled normalized data.
    mean (~chainerx.ndarray): Shifting parameter of input.
    var (~chainerx.ndarray): Square of scaling parameter of input.
    eps (float): Epsilon value for numerical stability.
    axis (int, tuple of int or None):
        Axis over which normalization is performed. When axis is ``None``,
        the first axis is treated as the batch axis and will be reduced
        during normalization.

Note:
    During backpropagation, this function does not propagate gradients.
""")


def _docs_pooling():
    _docs.set_doc(
        chainerx.max_pool,
        """max_pool(x, ksize, stride=None, pad=0, cover_all=False)
Spatial max pooling function.

This acts similarly to :func:`~chainerx.conv`, but it computes the maximum
of input spatial patch for each channel without any parameter instead of
computing the inner products.

Args:
    x (~chainerx.ndarray): Input array.
    ksize (int or tuple of ints): Size of pooling window. ``ksize=k`` and
        ``ksize=(k, k, ..., k)`` are equivalent.
    stride (int or tuple of ints or None): Stride of pooling applications.
        ``stride=s`` and ``stride=(s, s, ..., s)`` are equivalent. If
        ``None`` is specified, then it uses same stride as the pooling
        window size.
    pad (int or tuple of ints): Spatial padding width for the input array.
        ``pad=p`` and ``pad=(p, p, ..., p)`` are equivalent.
    cover_all (bool): If ``True``, all spatial locations are pooled into
        some output pixels. It may make the output size larger.

Returns:
    :class:`~chainerx.ndarray`:  Output array.

Note:
    During backpropagation, this function propagates the gradient of the
    output array to the input array ``x``. This function is only
    differentiable up to the second order.

.. note::
   In ``cuda`` backend, only 2 and 3 dim arrays are supported as ``x``
   because cuDNN pooling supports 2 and 3 spatial dimensions.
""")

    _docs.set_doc(
        chainerx.average_pool,
        """average_pool(x, ksize, stride=None, pad=0, pad_mode='ignore')
Spatial average pooling function.

This acts similarly to :func:`~chainerx.conv`, but it computes the average
of input spatial patch for each channel without any parameter instead of
computing the inner products.

Args:
    x (~chainerx.ndarray): Input array.
    ksize (int or tuple of ints): Size of pooling window. ``ksize=k`` and
        ``ksize=(k, k, ..., k)`` are equivalent.
    stride (int or tuple of ints or None): Stride of pooling applications.
        ``stride=s`` and ``stride=(s, s, ..., s)`` are equivalent. If
        ``None`` is specified, then it uses same stride as the pooling
        window size.
    pad (int or tuple of ints): Spatial padding width for the input array.
        ``pad=p`` and ``pad=(p, p, ..., p)`` are equivalent.
    pad_mode ({'zero', 'ignore'}): Specifies how padded region is treated.

        * 'zero' -- the values in the padded region are treated as 0
        * 'ignore' -- padded region is ignored (default)

Returns:
    :class:`~chainerx.ndarray`:  Output array.

Note:
    During backpropagation, this function propagates the gradient of the
    output array to the input array ``x``.

.. note::
   In ``cuda`` backend, only 2 and 3 dim arrays are supported as ``x``
   because cuDNN pooling supports 2 and 3 spatial dimensions.
""")<|MERGE_RESOLUTION|>--- conflicted
+++ resolved
@@ -79,11 +79,7 @@
 
     _docs.set_doc(
         chainerx.tri,
-<<<<<<< HEAD
-        """tri(N, M=None, k=0, dtype=float64, device=None)
-=======
         """tri(N, M=None, k=0, dtype=float32, device=None)
->>>>>>> d2aa2d5d
 Returns a 2-D array with ones at and below the given diagonal
 and zeros elsewhere.
 
