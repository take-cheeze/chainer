--- conflicted
+++ resolved
@@ -255,12 +255,8 @@
 
     def backward(self, input_indexes, grad_outputs):
         func_grad = _SoftmaxCrossEntropyGrad_NoDoubleBackprop(
-<<<<<<< HEAD
-            self.reduce, self.ignore_label, self.class_weight, self.y,
-            self._coeff, self.soft_target)
-=======
-            self.ignore_label, self.class_weight, self.y, self._coeff)
->>>>>>> 2dc359f4
+            self.ignore_label, self.class_weight, self.y, self._coeff,
+            self.soft_target)
         inputs = self.get_retained_inputs()
         return func_grad.apply(inputs + grad_outputs) + (None,)
 
@@ -268,13 +264,7 @@
 class _SoftmaxCrossEntropyGrad_NoDoubleBackprop(function_node.FunctionNode):
     # A backward implementation which does not support double-backprop.
 
-<<<<<<< HEAD
-    def __init__(self, reduce, ignore_label, class_weight, y, coeff,
-                 soft_target):
-        self.reduce = reduce
-=======
-    def __init__(self, ignore_label, class_weight, y, coeff):
->>>>>>> 2dc359f4
+    def __init__(self, ignore_label, class_weight, y, coeff, soft_target):
         self.ignore_label = ignore_label
         self.class_weight = class_weight
         self.y = y
