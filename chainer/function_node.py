import collections
import heapq
import threading
import traceback
import weakref

import numpy
import six

import chainer
from chainer import _backprop_utils
from chainer.backends import cuda
from chainer import configuration
from chainer import function_hook
from chainer.utils import experimental
from chainer.utils import type_check
from chainer import variable
from chainer.graph_optimizations.static_graph_utilities import static_forward_optimizations
from chainer.graph_optimizations.static_graph_utilities import mark_static_vars
from chainer.graph_optimizations.static_graph_utilities import is_static_func

class FunctionNode(object):

    """Function node of the computational graph.

    FunctionNode is a class representing a node in a computational graph. The
    node corresponds to an application of a differentiable function to input
    variables.

    When a differentiable function is applied to :class:`~chainer.Variable`
    objects,
    it creates an instance of FunctionNode implementation and calls its
    :meth:`apply` method. The :meth:`apply` method basically does the following
    three things.

    1. Adding an edge from the function node to the variable node corresponding
       to each input. The node of each input is extracted by
       :attr:`Variable.node <chainer.Variable.node>`.
    2. Computing the output arrays of the function.
    3. Creating a :class:`~chainer.Variable` object for each output array and
       adding an edge from the node of the variable to the function node.

    The output variables are then returned.

    .. admonition:: Example

       Let ``x`` be an instance of :class:`~chainer.Variable` and ``f`` be an
       instance of :class:`FunctionNode` taking only one argument.
       Then the following code

       >>> import numpy, chainer, chainer.functions as F
       >>> x = chainer.Variable(numpy.zeros(10))
       >>> f = F.Identity()
       >>> y = f.apply((x,))[0]

       computes a new variable ``y`` and creates backward references. The
       backward references are actually set as per the following diagram::

           x.node <--- f <--- y.node

       If an application of another function ``g`` occurs as

       >>> g = F.Identity()
       >>> z = g.apply((x,))[0]

       then the graph grows with a branch::

                    |--- f <--- y.node
           x.node <-+
                    |--- g <--- z.node

       Note that the branching is correctly managed on backward computation,
       i.e. the gradients from ``f`` and ``g`` are accumulated to the gradient
       of ``x``.

    Every function-node implementation should provide :meth:`forward` and
    :meth:`backward`. Instead of overriding :meth:`forward`, one can also
    implement :meth:`forward_cpu` and :meth:`forward_gpu` when the
    implementations for CPU and GPU arrays are totally different.

    Note that the input and output variables are inaccessible from
    :meth:`backward` by default. If it needs accesses to these variables, the
    :meth:`forward` method (or its CPU/GPU variants) has to call
    :meth:`retain_inputs` and :meth:`retain_outputs` appropriately. The
    retained input/output variables can be accessed from :meth:`backward` by
    calling :meth:`get_retained_inputs` and :meth:`get_retained_outputs`.

    .. note::

       There are two types of differentiable functions in Chainer (since v3).
       The first type is of a function using a subclass of
       :class:`~chainer.Function`,
       which is called *old-style differentiable function*. The second type is
       of a function using a subclass of :class:`FunctionNode`, which is called
       **new-style differentiable function**. There are several advantages on
       using the new-style differentiable function.

       - The new-style differentiable function supports *differentiable
         backpropagation*. The backpropagated gradients computed through the
         new-style differentiable functions themselves support further
         backpropagations so that the automatic higher-order differentiation is
         available.
       - The backpropagation of the new-style differentiable function can be
         more computationally efficient because the interface allows an
         implementation to omit the computation of unneeded input gradients.

       Note that the new-style differentiable function is the standard way of
       defining a function node of the computational graph in Chainer; old-
       style differentiable functions are implemented as wrappers of the new-
       style differentiable functions.

    Attributes:
        ~FunctionNode.inputs: A tuple of the input
            :class:`~chainer.variable.VariableNode` objects.
        ~FunctionNode.outputs: A tuple of weak references to the output
            :class:`~chainer.variable.VariableNode` objects.
        ~FunctionNode.rank (int): An ordinal following the topological order
            of the computational graph.
        ~FunctionNode.stack: Stack trace retrieved at the forward computation.
            The stack trace is available only in the debug mode.

    .. versionadded:: 3.0.0

    """

    inputs = None
    outputs = None
    rank = 0
    stack = None
    _input_indexes_to_retain = None
    _output_indexes_to_retain = None
    _retained_output_data = None
    _local_function_hooks = None
<<<<<<< HEAD
    _supports_static_optimizations = False
=======
    lazy_grad_sum = False
>>>>>>> eeb1a5f0

    @property
    def local_function_hooks(self):
        """Ordered dictionary of registered function hooks.

        Contrary to ``chainer.thread_local.function_hooks``,
        which registers its elements to all functions,
        Function hooks in this property is specific to this function.

        """
        if self._local_function_hooks is None:
            self._local_function_hooks = collections.OrderedDict()
        return self._local_function_hooks

    @property
    def _n_local_function_hooks(self):
        return (0 if self._local_function_hooks is None
                else len(self._local_function_hooks))

    @property
    def label(self):
        """Short text that represents the function.

        The default implementation returns its type name.
        Each function should override it to give more information.

        """
        return self.__class__.__name__

    @property
    def output_data(self):
        """A tuple of the retained output arrays.

        This property is mainly used by :class:`Function`. Users basically do
        not have to use this property; use :meth:`get_retained_outputs`
        instead.

        """
        if self._retained_output_data is None:
            raise RuntimeError('retained output data is gone')
        out_data = [None] * len(self.outputs)
        for index, data in six.moves.zip(self._output_indexes_to_retain,
                                         self._retained_output_data):
            out_data[index] = data
        return tuple(out_data)

    @property
    def _impl_name(self):
        return self.__class__.__name__

    def __call__(self, *args, **kwargs):
        if self.__class__.__module__.startswith('chainer.'):
            msg = '''\
Chainer's built-in function class object ({}) which is derived from \
chainer.FunctionNode has been called as if it were a callable. \
Use FunctionNode.apply() method instead.
Furthermore, it's not recommended to use built-in function classes directly; \
use corresponding function aliases (those with snake_case name, such as \
F.convolution_nd) instead.\
'''.format(self.__class__.__name__)
        else:
            msg = '''\
A function class object ({}) which is derived from \
chainer.FunctionNode has been called as if it were a callable. \
Use apply() method instead.\
'''.format(self.__class__.__name__)

        raise RuntimeError(msg)

    def apply(self, inputs):
        """Computes output variables and grows the computational graph.

        Basic behavior is expressed in the documentation of
        :class:`FunctionNode`.

        .. note::

           If the :data:`~Variable.data` attribute of input variables exist on
           a GPU device, that device is made current before calling
           :meth:`forward`, so implementors do not need to take care of device
           selection in most cases.

        Args:
            inputs: Tuple of input variables. Each element can be either
                :class:`~chainer.Variable`, :class:`numpy.ndarray`,
                or :class:`cupy.ndarray`. If the element is an ndarray, it is
                automatically wrapped with :class:`~chainer.Variable`.

        Returns:
            A tuple of output :class:`~chainer.Variable` objects.

        """
        input_vars = [chainer.as_variable(x) for x in inputs]

        mark_static_vars(input_vars)

        in_data = tuple([x.data for x in input_vars])
        requires_grad = any([x.requires_grad for x in input_vars])

        # Check for input array types
        if not chainer.is_arrays_compatible(in_data):
            raise TypeError(
                'incompatible array types are mixed in the forward input '
                '({}).\n'
                'Actual: {}'.format(
                    self.label,
                    ', '.join(str(type(x)) for x in in_data)))

        is_debug = chainer.is_debug()
        if is_debug:
            # Keep stack trace for debug
            self.stack = traceback.extract_stack()

        if configuration.config.type_check:
            self._check_data_type_forward(in_data)

        hooks = chainer.get_function_hooks()
        if self._n_local_function_hooks > 0:
            hooks = collections.OrderedDict(hooks)
            hooks.update(self.local_function_hooks)
        hooks = hooks.values()  # avoid six for performance

        for hook in hooks:
            # fixme: static graph support:
            raise RuntimeError("hook.forward_preprocess(self, in_data)")
            hook.forward_preprocess(self, in_data)

        # Forward propagation
        with cuda.get_device_from_array(*in_data):
            self._input_indexes_to_retain = None
            self._output_indexes_to_retain = None
            outputs = self.forward(in_data)
            #static_forward_optimizations_old(self, input_vars)
            static_forward_optimizations(self, in_data, outputs)

        # Check for output array types
        if not isinstance(outputs, tuple):
            raise TypeError(
                'forward output must be a tuple ({})\n'
                'Actual: {}'.format(self.label, type(outputs)))

        if not chainer.is_arrays_compatible(outputs):
            raise TypeError(
                'incompatible array types are mixed in the forward output '
                '({}).\n'
                'Actual: {}'.format(
                    self.label,
                    ', '.join(str(type(x)) for x in outputs)))

        for hook in hooks:
            # fixme: static graph support:
            raise RuntimeError("hook.forward_postprocess(self, in_data)")
            hook.forward_postprocess(self, in_data)

        # NaN check of output values
        if is_debug:
            if any(out.dtype.kind == 'f' and
                   cuda.get_array_module(out).isnan(out).any()
                   for out in outputs):
                msg = ('NaN is detected on forward computation of '
                       '{}'.format(self.label))
                raise RuntimeError(msg)

        ret = tuple([variable.Variable(y, requires_grad=requires_grad)
                     for y in outputs])

        if configuration.config.enable_backprop:
            # Topological ordering
            self.rank = max([x.rank for x in input_vars]) if input_vars else 0
            # Add backward edges
            for y in ret:
                y.creator_node = self
            self.inputs = tuple([x.node for x in input_vars])
            # Add forward edges (must be weak references)
            self.outputs = tuple([weakref.ref(y.node) for y in ret])

            if self._input_indexes_to_retain is not None:
                for index in self._input_indexes_to_retain:
                    input_vars[index].retain_data()

            if self._output_indexes_to_retain is not None:
                retained_data = []
                for index in self._output_indexes_to_retain:
                    ret[index].retain_data()
                    retained_data.append(outputs[index])
                self._retained_output_data = tuple(retained_data)

            self.lazy_grad_sum = configuration.config.lazy_grad_sum
            if self.lazy_grad_sum:
                experimental('config.lazy_grad_sum')

        return ret

    def _check_data_type_forward(self, in_data):
        in_type = type_check.get_light_types(in_data)
        try:
            with type_check.light_mode:
                self.check_type_forward(in_type)
            return
        except type_check.InvalidType:
            # Ignore errors on first run
            pass

        in_type = type_check.get_types(in_data, 'in_types', False)
        with type_check.get_function_check_context(self):
            self.check_type_forward(in_type)

    def check_type_forward(self, in_types):
        """Checks types of input data before forward propagation.

        This method is called before :meth:`forward` and validates the types of
        input variables using
        :ref:`the type checking utilities <type-check-utils>`.

        Args:
            in_types (~chainer.utils.type_check.TypeInfoTuple): The type
                information of input variables for :meth:`forward`.

        """
        pass

    def forward(self, inputs):
        """Computes the output arrays from the input arrays.

        It delegates the procedure to :meth:`forward_cpu` or
        :meth:`forward_gpu` by default. Which of them this method selects is
        determined by the type of input arrays. Implementations of
        :class:`FunctionNode` must implement either CPU/GPU methods or this
        method.

        Args:
            inputs: Tuple of input array(s).

        Returns:
            Tuple of output array(s).

        .. warning::

            Implementations of :class:`FunctionNode` must take care that the
            return value must be a tuple even if it returns only one array.

        """
        assert len(inputs) > 0
        if isinstance(inputs[0], cuda.ndarray):
            return self.forward_gpu(inputs)
        return self.forward_cpu(inputs)

    def forward_cpu(self, inputs):
        """Computes the output arrays from the input NumPy arrays.

        Args:
            inputs: Tuple of input :class:`numpy.ndarray` objects.

        Returns:
            Tuple of output arrays. Each element can be NumPy or CuPy arrays.

        .. warning::

            Implementation of :class:`FunctionNode` must take care that the
            return value must be a tuple even if it returns only one array.

        """
        raise NotImplementedError

    def forward_gpu(self, inputs):
        """Computes the output arrays from the input CuPy arrays.

        Args:
            inputs: Tuple of input :class:`cupy.ndarray` objects.

        Returns:
            Tuple of output arrays. Each element can be NumPy or CuPy arrays.

        .. warning::

            Implementation of :class:`FunctionNode` must take care that the
            return value must be a tuple even if it returns only one array.

        """
        raise NotImplementedError

    def retain_inputs(self, indexes):
        """Lets specified input variable nodes keep data arrays.

        By calling this method from :meth:`forward`, the function node can
        specify which inputs are required for backprop. The input variables
        with retained arrays can then be obtained by calling
        :meth:`get_retained_inputs` from inside :meth:`backward`.

        Unlike :class:`~chainer.Function`, the function node **DOES NOT** keep
        input
        arrays by default. If you want to keep some or all input arrays, do not
        forget to call this method.

        Note that **this method must not be called from the outside of**
        :meth:`forward`.

        Args:
            indexes (iterable of int): Indexes of input variables that the
                function will require for backprop.

        """
        self._input_indexes_to_retain = indexes

    def retain_outputs(self, indexes):
        """Lets specified output variable nodes keep data arrays.

        By calling this method from :meth:`forward`, the function node can
        specify which outputs are required for backprop. If this method is not
        called, no output variables will be marked to keep their data array at
        the point of returning from :meth:`apply`. The output variables with
        retained arrays can then be obtained by calling
        :meth:`get_retained_outputs` from inside :meth:`backward`.

        .. note::

           It is recommended to use this method if the function requires some
           or all output arrays in backprop. The function can also use output
           arrays just by keeping references to them directly, although it
           might affect the performance of later function applications on the
           output variables.

        Note that **this method must not be called from the outside of**
        :meth:`forward`.

        Args:
            indexes (iterable of int): Indexes of output variables that the
                function will require for backprop.

        """
        self._output_indexes_to_retain = indexes

    def backward(self, target_input_indexes, grad_outputs):
        """Computes gradients w.r.t.\\  specified inputs given output gradients.

        This method is used to compute one step of the backpropagation
        corresponding to the forward computation of this function node.
        Given the gradients w.r.t. output variables, this method computes the
        gradients w.r.t. specified input variables. Note that this method does
        not need to compute any input gradients not specified by
        ``target_input_indices``.

        Unlike :meth:`Function.backward() <chainer.Function.backward>`,
        gradients are given as  :class:`~chainer.Variable` objects and this
        method itself has to return input gradients as
        :class:`~chainer.Variable` objects. It enables the function node to
        return the input gradients with the full computational history, in
        which case it supports *differentiable backpropagation* or
        *higher-order differentiation*.

        The default implementation returns ``None`` s, which means the
        function is not differentiable.

        Args:
            target_input_indexes (tuple of int): Indices of the input variables
                w.r.t. which the gradients are required. It is guaranteed that
                this tuple contains at least one element.
            grad_outputs (tuple of :class:`~chainer.Variable`\\ s): Gradients
                w.r.t. the output variables.
                If the gradient w.r.t. an output variable is not
                given, the corresponding element is ``None``.

        Returns:
            Tuple of variables that represent the gradients w.r.t. specified
            input variables. The length of the tuple can be same as either
            ``len(target_input_indexes)`` or the number of inputs. In the
            latter case, the elements not specified by ``target_input_indexes``
            will be discarded.

        .. seealso::

           :meth:`backward_accumulate` provides an alternative interface that
           allows you to implement the backward computation fused with the
           gradient accumulation.

        """
        return (None,) * len(target_input_indexes)

    def backward_accumulate(self, target_input_indexes, grad_outputs,
                            grad_inputs):
        """Computes gradients w.r.t.\\  specified inputs and accumulates them.

        This method provides a way to fuse the backward computation and the
        gradient accumulations in the case that the multiple functions are
        applied to the same variable.

        Users have to override either of this method or :meth:`backward`.
        It is often simpler to implement :meth:`backward` and is recommended
        if you do not need to provide efficient gradient accumulation.

        Args:
            target_input_indexes (tuple of int): Indices of the input variables
                w.r.t. which the gradients are required. It is guaranteed that
                this tuple contains at least one element.
            grad_outputs (tuple of Variable): Gradients w.r.t. the output
                variables. If the gradient w.r.t. an output variable is not
                given, the corresponding element is ``None``.
            grad_inputs (tuple of Variable): Gradients w.r.t. the input
                variables specified by ``target_input_indexes``. These values
                are computed by other computation paths. If there is no
                gradient value existing for the variable, the corresponding
                element is ``None``. See also the note below.

        Returns:
            Tuple of variables that represent the gradients w.r.t. specified
            input variables. Unlike :meth:`backward`, the length of the tuple
            **must** be same as that of ``target_input_indices``.

        .. note::

           When the same variable is passed to the multiple input arguments of
           a function, only the first position of ``grad_inputs`` corresponding
           to these input arguments may contain the gradient variable
           corresponding to that input variable, and other entries are set to
           ``None``. This is an implementation-detail convention to avoid the
           complication of correctly accumulating gradients in such a case.
           This behavior might be changed in a future version.

        """
        assert isinstance(target_input_indexes, tuple)
        assert isinstance(grad_outputs, tuple)
        assert isinstance(grad_inputs, tuple)

        # The default implementation uses backward(). You can override this
        # method without using backward().
        gxs = self.backward(target_input_indexes, grad_outputs)

        len_gxs = len(gxs)
        if len_gxs == len(self.inputs):
            gxs = tuple([gxs[i] for i in target_input_indexes])
        elif len_gxs != len(target_input_indexes):
            raise ValueError(
                'number of gradients returned by %s (%s) is incorrect.'
                % (self._impl_name, self.label))

        if self.lazy_grad_sum:
            gxs_output = ()
            for i, (gx, g_input) in enumerate(six.moves.zip(gxs, grad_inputs)):
                sum_gx = _backprop_utils.concat_variable(gx, g_input)
                j = target_input_indexes[i]
                if self.inputs[j].creator is None and \
                        isinstance(sum_gx, tuple):
                    sum_gx = chainer.functions.add(*sum_gx)
                gxs_output += sum_gx,
            return gxs_output
        else:
            return tuple([gx if g_input is None else
                          g_input if gx is None else
                          gx + g_input
                          for gx, g_input in six.moves.zip(gxs, grad_inputs)])

    def get_retained_inputs(self):
        """Returns a tuple of retained input variables.

        This method is used to retrieve the input variables retained in
        :meth:`forward`.

        Returns:
            A tuple of retained input variables.

        """
        inputs = self.inputs
        return tuple([inputs[index].get_variable()
                      for index in self._input_indexes_to_retain])

    def get_retained_outputs(self):
        """Returns a tuple of retained output variables.

        This method is used to retrieve the output variables retained in
        :meth:`forward`.

        Returns:
            A tuple of retained output variables.

        .. note::

           This method does a tricky thing to support the case of an output
           node garbage-collected before this method is called; in this case,
           this method creates a fresh variable node that acts as an output
           node of the function node.

        """
        ret = []
        outputs = self.outputs

        new_outputs = list(outputs)
        outputs_modified = False
        for index, data in six.moves.zip(self._output_indexes_to_retain,
                                         self._retained_output_data):
            output = outputs[index]()
            if output is None:
                # The output node is garbage collected, so create a fresh
                # Variable object.
                output_var = variable.Variable(data)
                output_var.creator_node = self
                new_outputs[index] = weakref.ref(output_var)
                outputs_modified = True
            else:
                output_var = output.get_variable()
            ret.append(output_var)

        if outputs_modified:
            self.outputs = tuple(new_outputs)

        return tuple(ret)

    def unchain(self):
        """Purges in/out nodes and this function node itself from the graph."""
        for y in self.outputs:
            y_ref = y()
            if y_ref is not None:
                y_ref.unchain()
        self.inputs = None

    def add_hook(self, hook, name=None):
        """Registers a function hook.

        Args:
            hook (~chainer.FunctionHook): Function hook to be
                registered.
            name (str): Name of the function hook. The name must be unique
                among function hooks registered to this function. If ``None``,
                the default name of the function hook is used.

        """
        if not isinstance(hook, function_hook.FunctionHook):
            raise TypeError('Hook must be of type FunctionHook')
        if name is None:
            name = hook.name
        hooks = self.local_function_hooks
        if name in hooks:
            raise KeyError('Hook %s already exists' % name)
        hooks[name] = hook
        hook.added(function=self)

    def delete_hook(self, name):
        """Unregisters the function hook.

        Args:
            name (str): The name of the function hook to be unregistered.

        """
        if name in self.local_function_hooks:
            self.local_function_hooks[name].deleted(function=self)
            del self.local_function_hooks[name]
        else:
            raise KeyError('Hook %s does not exist' % name)


def grad(outputs, inputs, grad_outputs=None, grad_inputs=None, set_grad=False,
         retain_grad=False, enable_double_backprop=False, loss_scale=None):
    """Computes the gradient of output variables w.r.t.\\  the input variables.

    This function implements the backpropagation algorithm. While
    :meth:`Variable.backward` also implements backprop, this function selects
    the smallest paths in the computational graph needed to compute the
    gradients w.r.t. inputs. The error is backpropagated only through these
    selected paths, which may reduce the overall computational cost.

    This function also differs from :meth:`Variable.backward` in the way to
    return the gradients; it directly returns the gradient variables as a list
    instead of setting gradients to the :attr:`Variable.grad_var` attribute of
    the original variable. It means users do not need to clear the gradient
    w.r.t. each variable before computing the gradient using this function.
    If ``set_grad`` option is set to ``True``, the computed gradient is also
    stored in the :attr:`Variable.grad_var` attribute of each variable, in
    which case any original value of :attr:`Variable.grad_var` will be updated
    even if it had already been set.

    Args:
        outputs (tuple or list of :class:`~chainer.Variable`):
            A sequence of output variables from which backprop starts.
        inputs (tuple or list of :class:`~chainer.Variable`):
            A sequence of input variables each of which this function computes
            the gradient w.r.t.
        grad_outputs (tuple or list of :class:`~chainer.Variable` or None):
            A sequence of variables that gives the initial value of each output
            gradient.
            If an element is set to ``None``, an array filled with 1 is used.
            If this argument itself is ``None``, it is treated as a sequence of
            ``None``\\ s.
        grad_inputs (tuple or list of :class:`~chainer.Variable` or None):
            A sequence of variables that gives the initial value of each input
            gradient. The gradients computed by the backprop
            algorithm are accumulated to them (not in-place). If an element
            is set to ``None``, the gradient is not accumulated to this value.
            If this argument itself is ``None``, it is treated as a sequence of
            ``None``\\ s.
        set_grad (bool): If it is ``True``, the :attr:`Variable.grad_var`
            attribute of each input variable is set to the corresponding
            computed gradient variable.
        retain_grad (bool): If it is ``True``, the gradients w.r.t. all the
            intermediate variables are stored in the :attr:`Variable.grad_var`
            attribute. In this case, the ``set_grad`` option is ignored.
        enable_double_backprop (bool): If it is ``True``, the computed
            gradients can be further backpropagated. Enabling it may increase
            the memory consumption (and possibly the computational time) to
            remember the intermediate gradient values for the second
            backpropagation.
        loss_scale (float): Loss scaling factor. Loss scaling is a usefull
            technique to mitigate vanishing gradient issue that tends to happen
            when low precision data type like float16 is used during training.
            If you set loss scaling factor, gradients of loss values are to be
            multiplied by the factor before backprop starts. The factor is
            propagated to whole gradients in a computational graph along the
            backprop. The gradients of parameters are divided by the factor
            just before the parameters are to be updated.

    Returns:
        A list of gradient variables w.r.t. the inputs.

    """
    if not isinstance(outputs, (tuple, list)):
        raise TypeError(
            'outputs must be a tuple or a list, not {}.'.format(type(outputs)))
    if not isinstance(inputs, (tuple, list)):
        raise TypeError(
            'inputs must be a tuple or a list, not {}.'.format(type(inputs)))
    if not (grad_outputs is None or isinstance(grad_outputs, (tuple, list))):
        raise TypeError(
            'grad_outputs must be a tuple or a list or None, not {}.'.format(
                type(grad_outputs)))
    if not (grad_inputs is None or isinstance(grad_inputs, (tuple, list))):
        raise TypeError(
            'grad_inputs must be a tuple or a list or None, not {}.'.format(
                type(grad_inputs)))

    for v in outputs:
        # Raise error here if v is created by Function.backward.
        # In such case, we don't know exact inputs of the creator.
        v.node._check_old_style_gradient()

    # The implementation consists of three steps.

    # 1. Backward enumeration: all the nodes reachable backward from the output
    #    nodes are enumerated. The forward direction links are collected in
    #    this step. Note that the variable nodes whose requires_grad is false
    #    are ignored and their creators are not searched.
    candidate_funcs = [v.creator_node for v in outputs
                       if v.creator_node is not None]
    visited_funcs = set()
    forward_graph = collections.defaultdict(list)
    while candidate_funcs:
        func = candidate_funcs.pop()
        if func in visited_funcs:
            continue
        visited_funcs.add(func)
        for x in func.inputs:
            # Raise error here if x is created by Function.backward.
            # In such case, we don't know exact inputs of the creator.
            x._check_old_style_gradient()

            if not x.requires_grad:
                continue
            forward_graph[x].append(func)
            creator = x.creator_node
            if creator is not None and creator not in visited_funcs:
                candidate_funcs.append(creator)

    # 2. Forward enumeration: all the nodes in the subgraph reachable from the
    #    input nodes are enumerated. The extracted (sub-)subgraph is the union
    #    of all paths that backpropagation will visit.
    candidate_vars = [x.node for x in inputs]
    visited_funcs = set()
    grad_required = set()
    while candidate_vars:
        x = candidate_vars.pop()
        grad_required.add(x)
        for func in forward_graph[x]:
            if func in visited_funcs:
                continue
            visited_funcs.add(func)
            for y_ref in func.outputs:
                y = y_ref()
                if y is not None and y in forward_graph:
                    candidate_vars.append(y)

    # 3. Backpropagation: the backpropagation is executed along the
    #    (sub-)subgraph. It uses the topological order of the subgraph which is
    #    induced by the reversed order of function applications ("rank").
    grads = {}  # mapping from variable nodes to their gradients

    # Initialize the gradient mapping.
    if grad_outputs is None:
        grad_outputs = (None,) * len(outputs)
    for y, gy in zip(outputs, grad_outputs):
        if gy is None:
            with cuda.get_device_from_array(y.data) as device:
                if device is cuda.DummyDevice:
                    gy_data = numpy.ones_like(y.data)
                else:
                    gy_data = cuda.cupy.ones_like(y.data)
                gy = variable.Variable(gy_data, requires_grad=False)
            if loss_scale is not None:
                gy.data *= loss_scale
        grads[y.node] = gy

    if grad_inputs is not None:
        for x, gx in zip(inputs, grad_inputs):
            if gx is not None:
                grads[x.node] = gx

    # Backprop implementation. It edits grads which will only contain the
    # gradients w.r.t. the inputs.
    with chainer.using_config('enable_backprop', enable_double_backprop):
        _backprop(outputs, inputs, grad_required, retain_grad, grads,
                  loss_scale)

    # Extract the gradients w.r.t. the inputs and return them.
    ret = [grads.get(x.node, None) for x in inputs]
    if set_grad:
        for x, gx in zip(inputs, ret):
            x.grad_var = gx

    return ret


def _backprop(outputs, inputs, grad_required, retain_grad, grads, loss_scale):
    candidate_funcs, push_candidate, pop_candidate = _get_ordered_func_heap()

    for y in outputs:
        creator = y.creator_node
        if creator is not None:
            push_candidate(creator)

    input_nodes = set(x.node for x in inputs)

    while candidate_funcs:
        func = pop_candidate()

        # Collect the gradients w.r.t. the outputs
        gys = []
        for y_ref in func.outputs:
            y = y_ref()
            if y is None:
                # output is not a part of the selected subgraph and has already
                # been released.
                gys.append(None)
                continue
            gys.append(grads.get(y, None))
        gys = tuple(gys)

        # Collect the gradients w.r.t. the inputs
        #
        # Note (Tokui): when the same variable is passed multiple times as
        # inputs in the same function (e.g. an expression like f(x, x)), the
        # current implementation passes None as the current gradient w.r.t.
        # such an input except for the first one (i.e., it builds gxs like
        # (gx, None) where gx is the current gradient w.r.t. x).
        gxs = []
        input_indexes = []
        selected_inputs = set()
        for i, x in enumerate(func.inputs):
            if x not in grad_required:
                continue
            input_indexes.append(i)
            if x in selected_inputs:
                gxs.append(None)
            else:
                gxs.append(grads.get(x, None))
                selected_inputs.add(x)
        gxs = tuple(gxs)
        input_indexes = tuple(input_indexes)

        if not input_indexes:
            continue

        # Do backward
<<<<<<< HEAD
        #new_gxs = func.backward_accumulate(input_indexes, gys, gxs) # fixme: bug: should be tuple, not list!
        new_gxs = func.backward_accumulate(tuple(input_indexes), tuple(gys), tuple(gxs))
=======
        gys = tuple([gy if not isinstance(gy, tuple) else
                     chainer.functions.add(*gy)
                     for gy in gys])

        # Call pre-backward hooks
        hooks = chainer.get_function_hooks()
        if func._n_local_function_hooks != 0:
            hooks = collections.OrderedDict(hooks)
            hooks.update(func.local_function_hooks)
        hooks = hooks.values()  # avoid six for performance

        in_data = tuple([x.data for x in func.inputs])
        out_grad_data = tuple(
            [None if g is None else g.data for g in gys])
        cuda.get_device_from_array(*in_data).use()

        for hook in hooks:
            hook.backward_preprocess(func, in_data, out_grad_data)

        new_gxs = func.backward_accumulate(input_indexes, gys, gxs)
>>>>>>> eeb1a5f0

        # Call post-backward hooks
        for hook in hooks:
            hook.backward_postprocess(func, in_data, out_grad_data)

        # Delete output gradients that are not required to return
        for y_ref in func.outputs:
            y = y_ref()
            if y is not None and y in grads and y not in input_nodes:
                if not is_static_func(func):
                    # todo (vogel): make sure this is necessary.
                    del grads[y]

        # Update grads
        selected_inputs = set()
        for i, g in zip(input_indexes, new_gxs):
            if g is None:
                continue

            node = func.inputs[i]
            if node in selected_inputs:
                # Accumulate the duplicated gradients here
                cur_gx = grads.get(node, None)
                if cur_gx is not None:
                    if func.lazy_grad_sum:
                        if x.creator is None:
                            g = _backprop_utils.add(g, cur_gx)
                        else:
                            g = _backprop_utils.concat_variable(g, cur_gx)
                    # cur_gx can't be tuple, the lazy_grad_sum can't
                    # be enabled in its sibling node.
                    else:
                        g = g + cur_gx
            else:
                selected_inputs.add(node)

            grads[node] = g

            if retain_grad:
                v = node.get_variable_or_none()
                if v is not None:
                    v.grad_var = g
                    v._loss_scale = loss_scale

            creator = node.creator_node
            if creator is not None:
                push_candidate(creator)


def _get_ordered_func_heap():
    heap = []
    visited_funcs = set()

    def push_heap(func):
        if func not in visited_funcs:
            # Negate since heapq is min-heap
            # The second element is used to make each item unique
            ordered_func = -func.rank, len(visited_funcs), func
            visited_funcs.add(func)
            heapq.heappush(heap, ordered_func)

    def pop_heap():
        _, _, func = heapq.heappop(heap)
        return func

    return heap, push_heap, pop_heap<|MERGE_RESOLUTION|>--- conflicted
+++ resolved
@@ -131,11 +131,8 @@
     _output_indexes_to_retain = None
     _retained_output_data = None
     _local_function_hooks = None
-<<<<<<< HEAD
     _supports_static_optimizations = False
-=======
     lazy_grad_sum = False
->>>>>>> eeb1a5f0
 
     @property
     def local_function_hooks(self):
@@ -259,8 +256,6 @@
         hooks = hooks.values()  # avoid six for performance
 
         for hook in hooks:
-            # fixme: static graph support:
-            raise RuntimeError("hook.forward_preprocess(self, in_data)")
             hook.forward_preprocess(self, in_data)
 
         # Forward propagation
@@ -286,8 +281,6 @@
                     ', '.join(str(type(x)) for x in outputs)))
 
         for hook in hooks:
-            # fixme: static graph support:
-            raise RuntimeError("hook.forward_postprocess(self, in_data)")
             hook.forward_postprocess(self, in_data)
 
         # NaN check of output values
@@ -904,10 +897,6 @@
             continue
 
         # Do backward
-<<<<<<< HEAD
-        #new_gxs = func.backward_accumulate(input_indexes, gys, gxs) # fixme: bug: should be tuple, not list!
-        new_gxs = func.backward_accumulate(tuple(input_indexes), tuple(gys), tuple(gxs))
-=======
         gys = tuple([gy if not isinstance(gy, tuple) else
                      chainer.functions.add(*gy)
                      for gy in gys])
@@ -928,7 +917,6 @@
             hook.backward_preprocess(func, in_data, out_grad_data)
 
         new_gxs = func.backward_accumulate(input_indexes, gys, gxs)
->>>>>>> eeb1a5f0
 
         # Call post-backward hooks
         for hook in hooks:
