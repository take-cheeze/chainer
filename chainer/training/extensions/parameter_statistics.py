import numpy
import six

import chainer
from chainer import backend
from chainer import reporter
from chainer.training import extension
from chainer.training import trigger as trigger_module


_default_statistics = {
    'mean': lambda x: cuda.get_array_module(x).mean(x),
    'std': lambda x: cuda.get_array_module(x).std(x),
    'min': lambda x: cuda.get_array_module(x).min(x),
    'max': lambda x: cuda.get_array_module(x).max(x),
    'zeros': lambda x: cuda.get_array_module(x).count_nonzero(x == 0),
    'percentile': lambda x: cuda.get_array_module(x).percentile(
        x, (0.13, 2.28, 15.87, 50, 84.13, 97.72, 99.87))
}


class ParameterStatistics(extension.Extension):
    """__init__(self, links, statistics=_default_statistics, report_params=True, report_grads=True, prefix=None, trigger=(1, 'epoch'), skip_nan_params=False)

    Trainer extension to report parameter statistics.

    Statistics are collected and reported for a given :class:`~chainer.Link`
    or an iterable of :class:`~chainer.Link`\\ s. If a link contains child
    links, the statistics are reported separately for each child.

    Any function that takes a one-dimensional :class:`numpy.ndarray` or a
    :class:`cupy.ndarray` and outputs a single or multiple real numbers can be
    registered to handle the collection of statistics, e.g.
    :meth:`numpy.ndarray.mean`.

    The keys of reported statistics follow the convention of link name
    followed by parameter name, attribute name and function name, e.g.
    ``VGG16Layers/conv1_1/W/data/mean``. They are prepended with an optional
    prefix and appended with integer indices if the statistics generating
    function return multiple values.

    Args:
        links (~chainer.Link or iterable of ~chainer.Link): Link(s) containing
            the parameters to observe. The link is expected to have a ``name``
            attribute which is used as a part of the report key.
        statistics (dict): Dictionary with function name to function mappings.
            The name is a string and is used as a part of the report key. The
            function is responsible for generating the statistics.
        report_params (bool): If ``True``, report statistics for parameter
            values such as weights and biases.
        report_grads (bool): If ``True``, report statistics for parameter
            gradients.
        prefix (str): Optional prefix to prepend to the report keys.
        trigger: Trigger that decides when to aggregate the results and report
            the values.
        skip_nan_params (bool): If ``True``, statistics are not computed for
            parameters including NaNs and a single NaN value is immediately
            reported instead. Otherwise, this extension will simply try to
            compute the statistics without performing any checks for NaNs.
    """  # NOQA
    default_name = 'parameter_statistics'
    priority = extension.PRIORITY_WRITER

    # prefix ends with a '/' and param_name is preceded by a '/'
    report_key_template = ('{prefix}{link_name}{param_name}/{attr_name}/'
                           '{function_name}')

<<<<<<< HEAD
    default_statistics = _default_statistics

    def __init__(self, links, statistics=None,
=======
    default_statistics = {
        'mean': lambda x: backend.get_array_module(x).mean(x),
        'std': lambda x: backend.get_array_module(x).std(x),
        'min': lambda x: backend.get_array_module(x).min(x),
        'max': lambda x: backend.get_array_module(x).max(x),
        'zeros': lambda x: backend.get_array_module(x).count_nonzero(x == 0),
        'percentile': lambda x: backend.get_array_module(x).percentile(
            x, (0.13, 2.28, 15.87, 50, 84.13, 97.72, 99.87))
    }

    def __init__(self, links, statistics=default_statistics,
>>>>>>> ebbc6f56
                 report_params=True, report_grads=True, prefix=None,
                 trigger=(1, 'epoch'), skip_nan_params=False):

        if not isinstance(links, (list, tuple)):
            links = links,
        self._links = links

        if statistics is None:
            statistics = self.default_statistics
        self._statistics = dict(statistics)

        attrs = []
        if report_params:
            attrs.append('data')
        if report_grads:
            attrs.append('grad')
        self._attrs = attrs

        self._prefix = prefix
        self._trigger = trigger_module.get_trigger(trigger)
        self._summary = reporter.DictSummary()
        self._skip_nan_params = skip_nan_params

    def __call__(self, trainer):
        """Execute the statistics extension.

        Collect statistics for the current state of parameters.

        Note that this method will merely update its statistic summary, unless
        the internal trigger is fired. If the trigger is fired, the summary
        will also be reported and then reset for the next accumulation.

        Args:
            trainer (~chainer.training.Trainer): Associated trainer that
                invoked this extension.
        """
        statistics = {}

        for link in self._links:
            link_name = getattr(link, 'name', 'None')
            for param_name, param in link.namedparams():
                for attr_name in self._attrs:
                    for function_name, function in \
                            six.iteritems(self._statistics):
                        # Get parameters as a flattend one-dimensional array
                        # since the statistics function should make no
                        # assumption about the axes
                        params = getattr(param, attr_name).ravel()
                        if (self._skip_nan_params
                            and (
                                backend.get_array_module(params).isnan(params)
                                .any())):
                            value = numpy.nan
                        else:
                            value = function(params)
                        key = self.report_key_template.format(
                            prefix=self._prefix + '/' if self._prefix else '',
                            link_name=link_name,
                            param_name=param_name,
                            attr_name=attr_name,
                            function_name=function_name
                        )
                        if (isinstance(value, chainer.get_array_types())
                                and value.size > 1):
                            # Append integer indices to the keys if the
                            # statistic function return multiple values
                            statistics.update({'{}/{}'.format(key, i): v for
                                               i, v in enumerate(value)})
                        else:
                            statistics[key] = value

        self._summary.add(statistics)

        if self._trigger(trainer):
            reporter.report(self._summary.compute_mean())
            self._summary = reporter.DictSummary()  # Clear summary

    def register_statistics(self, name, function):
        """Register a function to compute a certain statistic.

        The registered function will be called each time the extension runs and
        the results will be included in the report.

        Args:
            name (str): Name of the statistic.
            function: Function to generate the statistic. Any function that
                takes a one-dimensional :class:`numpy.ndarray` or a
                :class:`cupy.ndarray` and outputs a single or multiple real
                numbers is allowed.
        """
        self._statistics[name] = function<|MERGE_RESOLUTION|>--- conflicted
+++ resolved
@@ -9,12 +9,12 @@
 
 
 _default_statistics = {
-    'mean': lambda x: cuda.get_array_module(x).mean(x),
-    'std': lambda x: cuda.get_array_module(x).std(x),
-    'min': lambda x: cuda.get_array_module(x).min(x),
-    'max': lambda x: cuda.get_array_module(x).max(x),
-    'zeros': lambda x: cuda.get_array_module(x).count_nonzero(x == 0),
-    'percentile': lambda x: cuda.get_array_module(x).percentile(
+    'mean': lambda x: backend.get_array_module(x).mean(x),
+    'std': lambda x: backend.get_array_module(x).std(x),
+    'min': lambda x: backend.get_array_module(x).min(x),
+    'max': lambda x: backend.get_array_module(x).max(x),
+    'zeros': lambda x: backend.get_array_module(x).count_nonzero(x == 0),
+    'percentile': lambda x: backend.get_array_module(x).percentile(
         x, (0.13, 2.28, 15.87, 50, 84.13, 97.72, 99.87))
 }
 
@@ -65,23 +65,9 @@
     report_key_template = ('{prefix}{link_name}{param_name}/{attr_name}/'
                            '{function_name}')
 
-<<<<<<< HEAD
     default_statistics = _default_statistics
 
     def __init__(self, links, statistics=None,
-=======
-    default_statistics = {
-        'mean': lambda x: backend.get_array_module(x).mean(x),
-        'std': lambda x: backend.get_array_module(x).std(x),
-        'min': lambda x: backend.get_array_module(x).min(x),
-        'max': lambda x: backend.get_array_module(x).max(x),
-        'zeros': lambda x: backend.get_array_module(x).count_nonzero(x == 0),
-        'percentile': lambda x: backend.get_array_module(x).percentile(
-            x, (0.13, 2.28, 15.87, 50, 84.13, 97.72, 99.87))
-    }
-
-    def __init__(self, links, statistics=default_statistics,
->>>>>>> ebbc6f56
                  report_params=True, report_grads=True, prefix=None,
                  trigger=(1, 'epoch'), skip_nan_params=False):
 
