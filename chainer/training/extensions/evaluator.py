--- conflicted
+++ resolved
@@ -150,17 +150,10 @@
 
         .. note::
 
-<<<<<<< HEAD
-            This method enclose :attr:`eval_func` calls in
+            This method encloses :attr:`eval_func` calls with
             :func:`function.no_backprop_mode` context. So, all calculations
             using :class:`~chainer.Function`\ s inside :attr:`eval_func` don't
-            make a computational graph. It is for reducing the memory
-=======
-            This method encloses :meth:`eval_func` calls with
-            `with function.no_backprop_mode()` context. So, all calculations
-            using :class:`~chainer.Function`\ s inside :meth:`eval_func` don't
             make computational graphs. It is for reducing the memory
->>>>>>> 6751975c
             consumption.
 
         Returns:
