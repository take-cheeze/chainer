from __future__ import division
import os
import warnings

import numpy
import six

import chainer
from chainer import backend
from chainer.backends import cuda
from chainer.training import extension
from chainer.training import trigger as trigger_module
from chainer.utils import argument


_available = None


def _try_import_matplotlib():
    global matplotlib, _available
    global _plot_color, _plot_color_trans, _plot_common_kwargs
    try:
        import matplotlib
        _available = True
    except ImportError:
        _available = False

    if _available:
        if hasattr(matplotlib.colors, 'to_rgba'):
            _to_rgba = matplotlib.colors.to_rgba
        else:
            # For matplotlib 1.x
            _to_rgba = matplotlib.colors.ColorConverter().to_rgba
        _plot_color = _to_rgba('#1f77b4')  # C0 color
        _plot_color_trans = _plot_color[:3] + (0.2,)  # apply alpha
        _plot_common_kwargs = {
            'alpha': 0.2, 'linewidth': 0, 'color': _plot_color_trans}


def _check_available():
    if _available is None:
        _try_import_matplotlib()

    if not _available:
        warnings.warn('matplotlib is not installed on your environment, '
                      'so nothing will be plotted at this time. '
                      'Please install matplotlib to plot figures.\n\n'
                      '  $ pip install matplotlib\n')


def _unpack_variables(x, memo=None):
    if memo is None:
        memo = ()
    if isinstance(x, chainer.Variable):
        memo += (x,)
    elif isinstance(x, chainer.Link):
        memo += tuple(x.params(include_uninit=True))
    elif isinstance(x, (list, tuple)):
        for xi in x:
            memo += _unpack_variables(xi)
    return memo


class Reservoir(object):

    """Reservoir sample with a fixed sized buffer."""

    def __init__(self, size, data_shape, dtype=numpy.float32):
        self.size = size
        self.data = numpy.zeros((size,) + data_shape, dtype=dtype)
        self.idxs = numpy.zeros((size,), dtype=numpy.int32)
        self.counter = 0

    def add(self, x, idx=None):
        if self.counter < self.size:
            self.data[self.counter] = x
            self.idxs[self.counter] = idx or self.counter
        elif self.counter >= self.size and \
                numpy.random.random() < self.size / float(self.counter + 1):
            i = numpy.random.randint(self.size)
            self.data[i] = x
            self.idxs[i] = idx or self.counter
        self.counter += 1

    def get_data(self):
        idxs = self.idxs[:min(self.counter, self.size)]
        sorted_args = numpy.argsort(idxs)
        return idxs[sorted_args], self.data[sorted_args]


class Statistician(object):

    """Helper to compute basic NumPy-like statistics."""

    def __init__(self, collect_mean, collect_std, percentile_sigmas):
        self.collect_mean = collect_mean
        self.collect_std = collect_std
        self.percentile_sigmas = percentile_sigmas

    def __call__(self, x, axis=0, dtype=None, xp=None):
        if axis is None:
            axis = tuple(range(x.ndim))
        elif not isinstance(axis, (tuple, list)):
            axis = axis,

        return self.collect(x, axis)

    def collect(self, x, axis):
        out = dict()

        if self.collect_mean:
            out['mean'] = x.mean(axis=axis)

        if self.collect_std:
            out['std'] = x.std(axis=axis)

        if self.percentile_sigmas:
            xp = cuda.get_array_module(x)
            p = xp.percentile(x, self.percentile_sigmas, axis=axis)
            out['percentile'] = p

        return out


class VariableStatisticsPlot(extension.Extension):

    """__init__(\
           targets, max_sample_size=1000, report_data=True,\
           report_grad=True, plot_mean=True, plot_std=True,\
           percentile_sigmas=(0, 0.13, 2.28, 15.87, 50, 84.13, 97.72, 99.87,\
           100), trigger=(1, 'epoch'), filename='statistics.png',\
           figsize=None, marker=None, grid=True)

    Trainer extension to plot statistics for :class:`Variable`\\s.

    This extension collects statistics for a single :class:`Variable`, a list
    of :class:`Variable`\\s or similarly a single or a list of
    :class:`Link`\\s containing one or more :class:`Variable`\\s. In case
    multiple :class:`Variable`\\s are found, the means are computed. The
    collected statistics are plotted and saved as an image in the directory
    specified by the :class:`Trainer`.

    Statistics include mean, standard deviation and percentiles.

    This extension uses reservoir sampling to preserve memory, using a fixed
    size running sample. This means that collected items in the sample are
    discarded uniformly at random when the number of items becomes larger
    than the maximum sample size, but each item is expected to occur in the
    sample with equal probability.

    Args:
        targets (:class:`Variable`, :class:`Link` or list of either):
            Parameters for which statistics are collected.
        max_sample_size (int):
            Maximum number of running samples.
        report_data (bool):
            If ``True``, data (e.g. weights) statistics are plotted.  If
            ``False``, they are neither computed nor plotted.
        report_grad (bool):
            If ``True``, gradient statistics are plotted. If ``False``, they
            are neither computed nor plotted.
        plot_mean (bool):
            If ``True``, means are plotted.  If ``False``, they are
            neither computed nor plotted.
        plot_std (bool):
            If ``True``, standard deviations are plotted.  If ``False``, they
            are neither computed nor plotted.
        percentile_sigmas (float or tuple of floats):
            Percentiles to plot in the range :math:`[0, 100]`.
        trigger:
            Trigger that decides when to save the plots as an image.  This is
            distinct from the trigger of this extension itself. If it is a
            tuple in the form ``<int>, 'epoch'`` or ``<int>, 'iteration'``, it
            is passed to :class:`IntervalTrigger`.
        filename (str):
            Name of the output image file under the output directory.
<<<<<<< HEAD
            For historical reasons ``file_name`` is also accepted as an alias
            of this argument.
=======
            Although it is recommended to use ``filename``, you can also
            specify the name of the output image file with the ``file_name``
            argument for backward compatibility. However, if both ``filename``
            and ``file_name`` are specified, ``filename`` will be used.
>>>>>>> 88f6e76e
        figsize (tuple of int):
            Matlotlib ``figsize`` argument that specifies the size of the
            output image.
        marker (str):
            Matplotlib ``marker`` argument that specified the marker style of
            the plots.
        grid (bool):
            Matplotlib ``grid`` argument that specifies whether grids are
            rendered in in the plots or not.
    """

    def __init__(self, targets, max_sample_size=1000,
                 report_data=True, report_grad=True,
                 plot_mean=True, plot_std=True,
                 percentile_sigmas=(
                     0, 0.13, 2.28, 15.87, 50, 84.13, 97.72, 99.87, 100),
                 trigger=(1, 'epoch'), filename=None,
                 figsize=None, marker=None, grid=True, **kwargs):

        file_name, = argument.parse_kwargs(
            kwargs, ('file_name', 'statistics.png')
        )
        if filename is None:
            filename = file_name
        del file_name  # avoid accidental use

        self._vars = _unpack_variables(targets)
        if not self._vars:
            raise ValueError(
                'Need at least one variables for which to collect statistics.'
                '\nActual: 0 <= 0')

        if not any((plot_mean, plot_std, bool(percentile_sigmas))):
            raise ValueError('Nothing to plot')

        self._keys = []
        if report_data:
            self._keys.append('data')
        if report_grad:
            self._keys.append('grad')

        self._report_data = report_data
        self._report_grad = report_grad

        self._statistician = Statistician(
            collect_mean=plot_mean, collect_std=plot_std,
            percentile_sigmas=percentile_sigmas)

        self._plot_mean = plot_mean
        self._plot_std = plot_std
        self._plot_percentile = bool(percentile_sigmas)

        self._trigger = trigger_module.get_trigger(trigger)
        self._filename = filename
        self._figsize = figsize
        self._marker = marker
        self._grid = grid

        if not self._plot_percentile:
            n_percentile = 0
        else:
            if not isinstance(percentile_sigmas, (list, tuple)):
                n_percentile = 1  # scalar, single percentile
            else:
                n_percentile = len(percentile_sigmas)
        self._data_shape = (
            len(self._keys), int(plot_mean) + int(plot_std) + n_percentile)
        self._samples = Reservoir(max_sample_size, data_shape=self._data_shape)

    @staticmethod
    def available():
        _check_available()
        return _available

    def __call__(self, trainer):
        if self.available():
            # Dynamically import pyplot to call matplotlib.use()
            # after importing chainer.training.extensions
            import matplotlib.pyplot as plt
        else:
            return

        xp = backend.get_array_module(self._vars[0].data)
        stats = xp.zeros(self._data_shape, dtype=xp.float32)
        for i, k in enumerate(self._keys):
            xs = []
            for var in self._vars:
                x = getattr(var, k, None)
                if x is not None:
                    xs.append(x.ravel())
            if xs:
                stat_dict = self._statistician(
                    xp.concatenate(xs, axis=0), axis=0, xp=xp)
                stat_list = []
                if self._plot_mean:
                    stat_list.append(xp.atleast_1d(stat_dict['mean']))
                if self._plot_std:
                    stat_list.append(xp.atleast_1d(stat_dict['std']))
                if self._plot_percentile:
                    stat_list.append(xp.atleast_1d(stat_dict['percentile']))
                stats[i] = xp.concatenate(stat_list, axis=0)

        if xp == cuda.cupy:
            stats = cuda.to_cpu(stats)
        self._samples.add(stats, idx=trainer.updater.iteration)

        if self._trigger(trainer):
            file_path = os.path.join(trainer.out, self._filename)
            self.save_plot_using_module(file_path, plt)

    def save_plot_using_module(self, file_path, plt):
        nrows = int(self._plot_mean or self._plot_std) \
            + int(self._plot_percentile)
        ncols = len(self._keys)

        fig, axes = plt.subplots(
            nrows, ncols, figsize=self._figsize, sharex=True)

        if not isinstance(axes, numpy.ndarray):  # single subplot
            axes = numpy.asarray([axes])
        if nrows == 1:
            axes = axes[None, :]
        elif ncols == 1:
            axes = axes[:, None]
        assert axes.ndim == 2

        idxs, data = self._samples.get_data()

        # Offset to access percentile data from `data`
        offset = int(self._plot_mean) + int(self._plot_std)
        n_percentile = data.shape[-1] - offset
        n_percentile_mid_floor = n_percentile // 2
        n_percentile_odd = n_percentile % 2 == 1

        for col in six.moves.range(ncols):
            row = 0
            ax = axes[row, col]
            ax.set_title(self._keys[col])  # `data` or `grad`

            if self._plot_mean or self._plot_std:
                if self._plot_mean and self._plot_std:
                    ax.errorbar(
                        idxs, data[:, col, 0], data[:, col, 1],
                        color=_plot_color, ecolor=_plot_color_trans,
                        label='mean, std', marker=self._marker)
                else:
                    if self._plot_mean:
                        label = 'mean'
                    elif self._plot_std:
                        label = 'std'
                    ax.plot(
                        idxs, data[:, col, 0], color=_plot_color, label=label,
                        marker=self._marker)
                row += 1

            if self._plot_percentile:
                ax = axes[row, col]
                for i in six.moves.range(n_percentile_mid_floor + 1):
                    if n_percentile_odd and i == n_percentile_mid_floor:
                        # Enters at most once per sub-plot, in case there is
                        # only a single percentile to plot or when this
                        # percentile is the mid percentile and the number of
                        # percentiles are odd
                        ax.plot(
                            idxs, data[:, col, offset + i], color=_plot_color,
                            label='percentile', marker=self._marker)
                    else:
                        if i == n_percentile_mid_floor:
                            # Last percentiles and the number of all
                            # percentiles are even
                            label = 'percentile'
                        else:
                            label = '_nolegend_'
                        ax.fill_between(
                            idxs,
                            data[:, col, offset + i],
                            data[:, col, -i - 1],
                            label=label,
                            **_plot_common_kwargs)
                    ax.set_xlabel('iteration')

        for ax in axes.ravel():
            ax.legend()
            if self._grid:
                ax.grid()
                ax.set_axisbelow(True)

        fig.savefig(file_path)
        plt.close()<|MERGE_RESOLUTION|>--- conflicted
+++ resolved
@@ -174,15 +174,8 @@
             is passed to :class:`IntervalTrigger`.
         filename (str):
             Name of the output image file under the output directory.
-<<<<<<< HEAD
             For historical reasons ``file_name`` is also accepted as an alias
             of this argument.
-=======
-            Although it is recommended to use ``filename``, you can also
-            specify the name of the output image file with the ``file_name``
-            argument for backward compatibility. However, if both ``filename``
-            and ``file_name`` are specified, ``filename`` will be used.
->>>>>>> 88f6e76e
         figsize (tuple of int):
             Matlotlib ``figsize`` argument that specifies the size of the
             output image.
