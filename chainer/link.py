--- conflicted
+++ resolved
@@ -202,13 +202,8 @@
             forward = self.forward
         except AttributeError:
             raise TypeError(
-<<<<<<< HEAD
                 '{} object has neither \'Link.__call__\' method overridden'
                 'nor \'forward\' method defined.'.format(self))
-=======
-                '{} object has neither a \'Link.__call__\' method overridden'
-                'nor a forward method defined.'.format(self))
->>>>>>> 8f3e6bae
         return forward(*args, **kwargs)
 
     def __setattr__(self, name, value):
