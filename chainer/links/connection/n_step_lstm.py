import numpy
import six

import chainer
from chainer import cuda
from chainer.functions.array import permutate
from chainer.functions.array import transpose_sequence
from chainer.functions.connection import n_step_lstm as rnn
from chainer import link
<<<<<<< HEAD
from chainer.utils import argument
=======
from chainer.links.connection.n_step_rnn import argsort_list_descent
from chainer.links.connection.n_step_rnn import permutate_list
>>>>>>> 7ce9222d


class NStepLSTMBase(link.ChainList):
    """Base link class for Stacked LSTM/BiLSTM links.

    This link is base link class for :func:`chainer.links.NStepLSTM` and
    :func:`chainer.links.NStepBiLSTM`.

    This link's behavior depends on argument, ``use_bi_direction``.

    Args:
        n_layers (int): Number of layers.
        in_size (int): Dimensionality of input vectors.
        out_size (int): Dimensionality of hidden states and output vectors.
        dropout (float): Dropout ratio.
<<<<<<< HEAD
=======
        use_cudnn (bool): Use cuDNN.
        use_bi_direction (bool): if ``True``, use Bi-directional LSTM.
>>>>>>> 7ce9222d

    .. seealso::
        :func:`chainer.functions.n_step_lstm`
        :func:`chainer.functions.n_step_bilstm`

    """

<<<<<<< HEAD
    def __init__(self, n_layers, in_size, out_size, dropout, **kwargs):
        argument.check_unexpected_kwargs(
            kwargs, use_cudnn='use_cudnn argument is not supported anymore. '
            'Use chainer.using_config')
        argument.assert_kwargs_empty(kwargs)

=======
    def __init__(self, n_layers, in_size, out_size, dropout, use_cudnn,
                 use_bi_direction):
>>>>>>> 7ce9222d
        weights = []
        direction = 2 if use_bi_direction else 1
        for i in six.moves.range(n_layers):
            for di in six.moves.range(direction):
                weight = link.Link()
                for j in six.moves.range(8):
                    if i == 0 and j < 4:
                        w_in = in_size
                    elif i > 0 and j < 4:
                        w_in = out_size * direction
                    else:
                        w_in = out_size
                    weight.add_param('w%d' % j, (out_size, w_in))
                    weight.add_param('b%d' % j, (out_size,))
                    getattr(weight, 'w%d' % j).data[...] = numpy.random.normal(
                        0, numpy.sqrt(1. / w_in), (out_size, w_in))
                    getattr(weight, 'b%d' % j).data[...] = 0
                weights.append(weight)

        super(NStepLSTMBase, self).__init__(*weights)

        self.n_layers = n_layers
        self.dropout = dropout
        self.out_size = out_size
        self.direction = direction
        self.rnn = rnn.n_step_bilstm if use_bi_direction else rnn.n_step_lstm

    def init_hx(self, xs):
        hx_shape = self.n_layers * self.direction
        with cuda.get_device_from_id(self._device_id):
            hx = chainer.Variable(
                self.xp.zeros(
                    (hx_shape, len(xs), self.out_size),
                    dtype=xs[0].dtype),
                volatile='auto')
        return hx

    def __call__(self, hx, cx, xs, **kwargs):
        """__call__(self, hx, cx, xs)

        Calculate all hidden states and cell states.

        .. warning::

           ``train`` argument is not supported anymore since v2.
           Instead, use ``chainer.using_config('train', train)``.
           See :func:`chainer.using_config`.

        Args:
            hx (~chainer.Variable or None): Initial hidden states. If ``None``
                is specified zero-vector is used.
            cx (~chainer.Variable or None): Initial cell states. If ``None``
                is specified zero-vector is used.
            xs (list of ~chianer.Variable): List of input sequences.
                Each element ``xs[i]`` is a :class:`chainer.Variable` holding
                a sequence.
        """
        argument.check_unexpected_kwargs(
            kwargs, train='train argument is not supported anymore. '
            'Use chainer.using_config')
        argument.assert_kwargs_empty(kwargs)

        assert isinstance(xs, (list, tuple))
        indices = argsort_list_descent(xs)

        xs = permutate_list(xs, indices, inv=False)
        if hx is None:
<<<<<<< HEAD
            with cuda.get_device(self._device_id):
                hx = chainer.Variable(
                    self.xp.zeros(
                        (self.n_layers, len(xs), self.out_size),
                        dtype=xs[0].dtype))
=======
            hx = self.init_hx(xs)
>>>>>>> 7ce9222d
        else:
            hx = permutate.permutate(hx, indices, axis=1, inv=False)

        if cx is None:
<<<<<<< HEAD
            with cuda.get_device(self._device_id):
                cx = chainer.Variable(
                    self.xp.zeros(
                        (self.n_layers, len(xs), self.out_size),
                        dtype=xs[0].dtype))
=======
            cx = self.init_hx(xs)
>>>>>>> 7ce9222d
        else:
            cx = permutate.permutate(cx, indices, axis=1, inv=False)

        trans_x = transpose_sequence.transpose_sequence(xs)

        ws = [[w.w0, w.w1, w.w2, w.w3, w.w4, w.w5, w.w6, w.w7] for w in self]
        bs = [[w.b0, w.b1, w.b2, w.b3, w.b4, w.b5, w.b6, w.b7] for w in self]

<<<<<<< HEAD
        hy, cy, trans_y = rnn.n_step_lstm(
            self.n_layers, self.dropout, hx, cx, ws, bs, trans_x)
=======
        hy, cy, trans_y = self.rnn(
            self.n_layers, self.dropout, hx, cx, ws, bs, trans_x,
            train=train, use_cudnn=self.use_cudnn)
>>>>>>> 7ce9222d

        hy = permutate.permutate(hy, indices, axis=1, inv=True)
        cy = permutate.permutate(cy, indices, axis=1, inv=True)
        ys = transpose_sequence.transpose_sequence(trans_y)
        ys = permutate_list(ys, indices, inv=True)

        return hy, cy, ys


class NStepLSTM(NStepLSTMBase):
    """Stacked Uni-directional LSTM for sequnces.

    This link is stacked version of Uni-directional LSTM for sequences.
    It calculates hidden and cell states of all layer at end-of-string,
    and all hidden states of the last layer for each time.

    Unlike :func:`chainer.functions.n_step_lstm`, this function automatically
    sort inputs in descending order by length, and transpose the seuqnece.
    Users just need to call the link with a list of :class:`chainer.Variable`
    holding sequences.

    Args:
        n_layers (int): Number of layers.
        in_size (int): Dimensionality of input vectors.
        out_size (int): Dimensionality of hidden states and output vectors.
        dropout (float): Dropout ratio.
        use_cudnn (bool): Use cuDNN.

    .. seealso::
        :func:`chainer.functions.n_step_lstm`

    """

    def __init__(self, n_layers, in_size, out_size, dropout, use_cudnn=True):
        NStepLSTMBase.__init__(self, n_layers, in_size, out_size, dropout,
                               use_cudnn, use_bi_direction=False)


class NStepBiLSTM(NStepLSTMBase):
    """Stacked Bi-directional LSTM for sequnces.

    This link is stacked version of Bi-directional LSTM for sequences.
    It calculates hidden and cell states of all layer at end-of-string,
    and all hidden states of the last layer for each time.

    Unlike :func:`chainer.functions.n_step_bilstm`, this function automatically
    sort inputs in descending order by length, and transpose the seuqnece.
    Users just need to call the link with a list of :class:`chainer.Variable`
    holding sequences.

    Args:
        n_layers (int): Number of layers.
        in_size (int): Dimensionality of input vectors.
        out_size (int): Dimensionality of hidden states and output vectors.
        dropout (float): Dropout ratio.
        use_cudnn (bool): Use cuDNN.

    .. seealso::
        :func:`chainer.functions.n_step_bilstm`

    """

    def __init__(self, n_layers, in_size, out_size, dropout, use_cudnn=True):
        NStepLSTMBase.__init__(self, n_layers, in_size, out_size, dropout,
                               use_cudnn, use_bi_direction=True)<|MERGE_RESOLUTION|>--- conflicted
+++ resolved
@@ -7,12 +7,9 @@
 from chainer.functions.array import transpose_sequence
 from chainer.functions.connection import n_step_lstm as rnn
 from chainer import link
-<<<<<<< HEAD
-from chainer.utils import argument
-=======
 from chainer.links.connection.n_step_rnn import argsort_list_descent
 from chainer.links.connection.n_step_rnn import permutate_list
->>>>>>> 7ce9222d
+from chainer.utils import argument
 
 
 class NStepLSTMBase(link.ChainList):
@@ -28,11 +25,7 @@
         in_size (int): Dimensionality of input vectors.
         out_size (int): Dimensionality of hidden states and output vectors.
         dropout (float): Dropout ratio.
-<<<<<<< HEAD
-=======
-        use_cudnn (bool): Use cuDNN.
         use_bi_direction (bool): if ``True``, use Bi-directional LSTM.
->>>>>>> 7ce9222d
 
     .. seealso::
         :func:`chainer.functions.n_step_lstm`
@@ -40,17 +33,13 @@
 
     """
 
-<<<<<<< HEAD
-    def __init__(self, n_layers, in_size, out_size, dropout, **kwargs):
+    def __init__(self, n_layers, in_size, out_size, dropout, use_bi_direction,
+                 **kwargs):
         argument.check_unexpected_kwargs(
             kwargs, use_cudnn='use_cudnn argument is not supported anymore. '
             'Use chainer.using_config')
         argument.assert_kwargs_empty(kwargs)
 
-=======
-    def __init__(self, n_layers, in_size, out_size, dropout, use_cudnn,
-                 use_bi_direction):
->>>>>>> 7ce9222d
         weights = []
         direction = 2 if use_bi_direction else 1
         for i in six.moves.range(n_layers):
@@ -118,28 +107,12 @@
 
         xs = permutate_list(xs, indices, inv=False)
         if hx is None:
-<<<<<<< HEAD
-            with cuda.get_device(self._device_id):
-                hx = chainer.Variable(
-                    self.xp.zeros(
-                        (self.n_layers, len(xs), self.out_size),
-                        dtype=xs[0].dtype))
-=======
             hx = self.init_hx(xs)
->>>>>>> 7ce9222d
         else:
             hx = permutate.permutate(hx, indices, axis=1, inv=False)
 
         if cx is None:
-<<<<<<< HEAD
-            with cuda.get_device(self._device_id):
-                cx = chainer.Variable(
-                    self.xp.zeros(
-                        (self.n_layers, len(xs), self.out_size),
-                        dtype=xs[0].dtype))
-=======
             cx = self.init_hx(xs)
->>>>>>> 7ce9222d
         else:
             cx = permutate.permutate(cx, indices, axis=1, inv=False)
 
@@ -148,14 +121,8 @@
         ws = [[w.w0, w.w1, w.w2, w.w3, w.w4, w.w5, w.w6, w.w7] for w in self]
         bs = [[w.b0, w.b1, w.b2, w.b3, w.b4, w.b5, w.b6, w.b7] for w in self]
 
-<<<<<<< HEAD
-        hy, cy, trans_y = rnn.n_step_lstm(
+        hy, cy, trans_y = rnn.rnn(
             self.n_layers, self.dropout, hx, cx, ws, bs, trans_x)
-=======
-        hy, cy, trans_y = self.rnn(
-            self.n_layers, self.dropout, hx, cx, ws, bs, trans_x,
-            train=train, use_cudnn=self.use_cudnn)
->>>>>>> 7ce9222d
 
         hy = permutate.permutate(hy, indices, axis=1, inv=True)
         cy = permutate.permutate(cy, indices, axis=1, inv=True)
