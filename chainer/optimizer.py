from __future__ import absolute_import
import collections
import copy
import math
import warnings

import numpy
import six

import chainer
from chainer import link as link_module
from chainer import optimizer_hooks
from chainer import serializer as serializer_module
from chainer import variable
import chainerx


class _Hookable(object):

    """A hookable.

    Args:
        invalid_timing_fallback(bool):
            If ``True``, an invalid value of ``timing`` will fall back to
            ``'pre'``.
    """

    def __init__(self, invalid_timing_fallback=False):
        self._pre_update_hooks = collections.OrderedDict()
        self._post_update_hooks = collections.OrderedDict()
        self._invalid_timing_fallback = invalid_timing_fallback

    def add_hook(self, hook, name, timing):
        """Adds a hook function."""
        if not callable(hook):
            raise TypeError('hook function must be callable')
        if timing not in ('pre', 'post', 'auto'):
            raise ValueError(
                'timing must be one of (\'pre\', \'post\', \'auto\')')
        if timing == 'auto':
            timing = getattr(hook, 'timing', 'pre')
            if (timing not in ('pre', 'post')
                    and self._invalid_timing_fallback):
                warnings.warn(
                    'Hook timing attribute not in (\'pre\', \'post\'), '
                    'defaulting timing to \'pre\'.')
                timing = 'pre'

        if name is None:
            name = getattr(hook, 'name', getattr(hook, '__name__', None))
            if name is None:
                raise ValueError(
                    'the name of the hook function is not specified')
        if name in self._pre_update_hooks or name in self._post_update_hooks:
            raise KeyError('hook "{}" already exists'.format(name))

        if timing == 'pre':
            self._pre_update_hooks[name] = hook
        else:
            self._post_update_hooks[name] = hook

    def remove_hook(self, name):
        """Removes the specified hook function.

        Args:
            name (str): Name of the hook function to be removed. The hook
                function registered with this name will be removed.

        """
        try:
            del self._pre_update_hooks[name]
        except KeyError:
            del self._post_update_hooks[name]

    def call_hooks(self, timing, args):
        """Invokes hook functions in registration order."""
        hooks = self.__get_hooks(timing)
        for hook in six.itervalues(hooks):
            self.call_hook(hook, args)

    def call_hook(self, hook, args):
        hook(*args)

    def __get_hooks(self, timing):
        if timing == 'pre':
            return self._pre_update_hooks
        elif timing == 'post':
            return self._post_update_hooks
        raise ValueError('timing must be either \'pre\' or \'post\'')


class Hyperparameter(object):

    """Set of hyperparameter entries of an optimizer.

    This is a utility class to provide a set of hyperparameter entries for
    update rules and an optimizer. Each entry can be set as an attribute of a
    hyperparameter object.

    A hyperparameter object can hold a reference to its parent hyperparameter
    object. When an attribute does not exist in the child hyperparameter, it
    automatically refers to the parent. We typically set the hyperparameter of
    the gradient method as the parent of the hyperparameter of each update
    rule. It enables us to centralize the management of hyperparameters (e.g.
    we can change the learning rate of all update rules just by modifying the
    hyperparameter of the central optimizer object), while users can freely
    customize the hyperparameter of each update rule if needed.

    Args:
        parent (Hyperparameter): Parent hyperparameter.

    """

    def __init__(self, parent=None):
        self._parent = parent

    def __getattr__(self, name):
        if '_parent' not in self.__dict__:
            raise AttributeError('_parent is not set up yet')
        return getattr(self._parent, name)

    def __repr__(self):
        d = self.get_dict()
        keys = sorted(d.keys())
        values_repr = ', '.join('%s=%s' % (k, d[k]) for k in keys)
        return 'Hyperparameter(%s)' % values_repr

    @property
    def parent(self):
        """Parent hyperparameter object."""
        return self._parent

    def get_dict(self):
        """Converts the hyperparameter into a dictionary.

        Returns:
            Dictionary containing all entries that can be referred by this
            hyperparameter object.

        """
        d = {} if self._parent is None else self._parent.get_dict()
        for k, v in six.iteritems(self.__dict__):
            if k != '_parent':
                d[k] = v
        return d


class UpdateRule(object):

    """Base class of all update rules.

    Update rule is an object that implements how to update one parameter
    variable using the gradient of a loss function. This class provides the
    interface and the common features of any update rules.

    An update rule can be set to a :class:`~chainer.Variable` object that
    represents a parameter array of a model. An :class:`~chainer.Optimizer`
    instance defines which parameters to update, and the update rule instance
    of each parameter defines how to update it.

    Hook functions can be set to any update rule instance. The hook function is
    called just before or after any updates (configurable) in the order of
    registrations.

    An implementation of update rule should override :meth:`update_core` or
    its device-dependent variants (i.e., :meth:`update_core_cpu` and
    :meth:`update_core_gpu`).

    The state (e.g. a moving average of the gradient) of the update rule is
    stored into the state dictionary. An implementation of update rule using
    state should also override :meth:`init_state` to initialize the state at
    the first update. The values of the state dictionary are automatically
    copied to the appropriate device before the update based on the data and
    grad arrays.

    Args:
        parent_hyperparam (Hyperparameter): Hyperparameter that provides the
            default values.

    Attributes:
        enabled (bool): Flag to configure if this update rule is active. If the
            update rule is not active (i.e., ``enabled = False``), the
            :meth:`update` method does not update the parameter.
        hyperparam (Hyperparameter): Hyperparameter of the update rule.
        ~UpdateRule.t (int): Number of updates made by this update rule.

    """

    def __init__(self, parent_hyperparam=None):
        self._state = None
        self.enabled = True
        self.hyperparam = Hyperparameter(parent_hyperparam)
        self.t = 0
        self._use_fp32_update = False
        self._fp32_param = None
        self._hookable = _Hookable()

    @property
    def state(self):
        """State dictionary."""
        return self._state

    def add_hook(self, hook, name=None, timing='auto'):
        """Adds a hook function.

        The hook function is called before or after any updates (see the timing
        attribute).

        Args:
            hook (callable): Hook function to be added. It takes two
                arguments: the update rule object and the parameter variable.
            name (str): Name of the hook function. The name attribute of the
                hook function is used by default.
            timing (str): Specifies when the hook is called. If 'auto', the
                timimg property of the hook will decide the timing.
                If 'pre', the hook will be called before any updates.
                If 'post', the hook will be called after any updates.
                If 'auto' and the timing property of the hook is not
                available, timing will default to 'pre'.

        """
        self._hookable.add_hook(hook, name, timing)

    def remove_hook(self, name):
        """Removes the specified hook function.

        Args:
            name (str): Name of the hook function to be removed. The hook
                function registered with this name will be removed.

        """
        self._hookable.remove_hook(name)

    def update(self, param):
        """Invokes hook functions and updates the parameter.

        Args:
            param (~chainer.Variable): Variable to be updated.

        """
        if not self.enabled:
            return

        self.t += 1

<<<<<<< HEAD
        with chainer.using_device(param.device):
            self.__update(param)

    def __update(self, param):
        if self._use_fp32_update and param.dtype == numpy.float16:
=======
        try:
            param_dtype = param.dtype
        except RuntimeError:
            param_dtype = None  # uninitialized and dtype is not determined

        is_initialized = param.array is not None
        loss_scale = param._loss_scale

        # Apply use_fp32_update
        if self._use_fp32_update and param_dtype == numpy.float16:
            # Create fp32 parameter if not created yet.
>>>>>>> 59392162
            if self._fp32_param is None:
                if is_initialized:
                    self._fp32_param = variable.Parameter(
                        param.array.astype(numpy.float32),
                        name=param.name)
                else:
                    self._fp32_param = self._create_uninitialized_parameter(
                        numpy.float32, name=param.name)
            fp32_param = self._fp32_param

            # Convert the gradient
            if is_initialized:
                fp32_param.grad = param.grad.astype(numpy.float32)

            param_ = fp32_param
            fp32_converted = True
        else:
            param_ = param
            fp32_converted = False

        if is_initialized:
            # Init states
            self._init_states(param_)

            # Apply loss scaling
            if loss_scale is not None:
                param_.grad /= loss_scale

        # Call update_core
        self._hookable.call_hooks('pre', args=(self, param_,))
        self.update_core(param_)
        self._hookable.call_hooks('post', args=(self, param_,))

        # Convert back to the original dtype
        if fp32_converted:
            if is_initialized:
                param.array = fp32_param.array.astype(param.dtype)
            fp32_param.grad = None

    def _create_uninitialized_parameter(self, dtype, name):
        # Creates an uninitialized parameter with given dtype.
        # This is somewhat tricky but the parameter is created with a
        # dummy initializer with the dtype.
        def initializer(array):
            assert False  # the parameter should never be initialized.
        initializer.dtype = dtype
        param = variable.Parameter(initializer, name=name)
        assert param.dtype == dtype
        assert param.array is None
        return param

    def update_core(self, param):
        """Updates the parameter.

        Implementation of UpdateRule should override this method or both of
        :meth:`update_core_cpu` and :meth:`update_core_gpu`.

        Args:
            param (~chainer.Variable): Variable to be updated.

        """
        device = param.device
        with chainer.using_device(device):
            if device.xp is chainerx:
                self.update_core_chainerx(param)
            elif device.xp is numpy:
                self.update_core_cpu(param)
            else:
                self.update_core_gpu(param)

    def update_core_cpu(self, param):
        """Updates the parameter on CPU.

        See :meth:`update_core` for details.

        Args:
            param (~chainer.Variable): Variable to be updated.

        """
        raise NotImplementedError

    def update_core_gpu(self, param):
        """Updates the parameter on GPU.

        See :meth:`update_core` for details.

        Args:
            param (~chainer.Variable): Variable to be updated.

        """
        raise NotImplementedError

    def update_core_chainerx(self, param):
        """Updates the ChainerX parameter.

        This method can be overridden to implement custom update logic.
        The default implementation is to convert the parameter to a
        memory-shared NumPy/CuPy parameter and call the corresponding update
        method.

        See :meth:`update_core` for details.

        Args:
            param (~chainer.Variable): Variable to be updated.

        """
        device = param.device
        fallback_device = device.fallback_device

        # Convert state arrays to NumPy/CuPy
        chainerx_state_arrays = None
        state = self.state
        if state is not None:
            chainerx_state_arrays = {}
            for state_name, st in state.items():
                if isinstance(st, chainerx.ndarray):
                    fallback_arr = fallback_device.send(st)
                    state[state_name] = fallback_arr
                    chainerx_state_arrays[state_name] = (st, fallback_arr)

        # Create a temporary parameter with memory-shared NumPy/CuPy array
        # If the ChainerX parameter has a cached NumPy/CuPy copy, use the
        # cache and avoid redundant conversion. Else, create the cache here
        # and use it.
        if param._chainerx_fallback_array is None:
            param._chainerx_fallback_array = fallback_device.send(param.array)

        temp_param = variable.Variable._init_unchecked(
            param._chainerx_fallback_array,
            device=fallback_device,
            is_chainerx_array=False)

        # TODO(niboshi): Avoid accessing private attribute
        if param._grad_valid:
            temp_param._set_grad_without_check(
                fallback_device.send(param.grad))

        # Update
        self.update_core(temp_param)

        # Restore state arrays
        if chainerx_state_arrays:
            for state_name, (arr, fallback_arr) in (
                    chainerx_state_arrays.items()):
                cur_arr = state[state_name]
                if cur_arr is not fallback_arr:
                    # The optimizer altered the reference of the state, instead
                    # of updating it in-place. We need to convert the new state
                    # back to ChainerX.
                    arr = device.send(cur_arr)
                state[state_name] = arr

    def init_state(self, param):
        """Initializes the state.

        Any implementations that use the state should override this mehtod.
        This method is called at the first update.

        Args:
            param (~chainer.Variable): Parameter variable. It can be used to
                extract the shape and the data type of the parameter.

        """
        pass

    def serialize(self, serializer):
        """Serializes the update rule state.

        Be careful that this method only saves/loads the state of the update
        rule. The parameters of the target link is not saved/loaded by this
        method, and so you need to serialize the target link separately if you
        want to fully recover the training state including parameters.

        Args:
            serializer (~chainer.AbstractSerializer): Serializer object.

        """
        self.t = serializer('t', self.t)
        if self.state is None:
            if isinstance(serializer, serializer_module.Deserializer):
                # try to initialize the state to retrieve state entries
                self._state = {}
                self_copy = copy.copy(self)
                arr = numpy.empty(1, dtype=numpy.float32)
                self_copy.init_state(variable.Variable(arr, grad=arr))

                for key in self._state:
                    try:
                        value = serializer(key, None)
                    except KeyError:
                        if self.enabled:
                            raise
                        value = None
                    # leave the update rule state as `None` if the keys are not
                    # contained in the snapshot, so that these states can be
                    # automatically initialized with the `_init_states` method
                    if value is None:
                        self._state = None
                        break
                    else:
                        self._state[key] = value
        else:
            for key in self._state:
                self._state[key] = serializer(key, self._state[key])

    def _init_states(self, param):
        device = param.device
        with chainer.using_device(device):
            state = self.state
            if state is None:
                state = self._state = {}
                self.init_state(param)

            for name, value in six.iteritems(state):
                if not isinstance(value, chainer.get_array_types()):
                    continue
                state[name] = device.send(value)

    def use_fp32_update(self, flag=True):
        """Enables use of parameter update in fp32.

        This method enables use of parameter update in fp32.
        When it is enabled and data type of original parameter variable is
        fp16, fp32 copy of parameter variable is automatically created and
        retained at self.fp32_param. And the parameter is update in fp32 in
        the following way.

          1. copys the grad of original parameter variable to the grad of fp32
             parameter variable, converting its data type from fp16 to fp32.
          2. updates the parameter in fp32.
          3. copys the data of fp32 parameter variable to the data of original
             parameter variable, converting its data type from fp32 to fp16.

        See :meth:`update` for details.
        """
        self._use_fp32_update = flag


class Optimizer(object):
    """Base class of all numerical optimizers.

    This class provides basic features for all optimization methods. It
    optimizes parameters of a *target link*. The target link is registered via
    the :meth:`setup` method, and then the :meth:`update` method updates its
    parameters based on a given loss function.

    Each optimizer implementation must be defined as a child class of
    Optimizer. It must override :meth:`update` method.

    If the optimizer is based on single gradient computation (like
    most first-order methods), then it should inherit :class:`GradientMethod`,
    which adds some features dedicated for the first order methods, including
    the support of :class:`~chainer.UpdateRule`.

    Optimizer instance also supports *hook functions*. Hook function is
    registered by the :meth:`add_hook` method. Each hook function is called
    in registration order before of after the actual parameter update
    (configurable). If the hook function has an attribute
    ``call_for_each_param`` and its value is ``True``, the hook function is
    used as a hook function of all update rules (i.e., it is invoked for every
    parameter by passing the corresponding update rule and the parameter).

    Attributes:
        ~Optimizer.target: Target link object.
            It is set by the :meth:`setup` method.
        ~Optimizer.t: Number of update steps. It must be incremented by the
            :meth:`update` method.
        ~Optimizer.epoch: Current epoch. It is incremented by the
            :meth:`new_epoch` method.
        ~Optimizer.use_auto_new_epoch: Boolean flag to indicate if
            :meth:`new_epoch` will be called by the updater. Updater should
            set this flag to ``True`` if it automatically calls
            :meth:`new_epoch`.

    """

    target = None
    t = 0
    epoch = 0
    _pre_update_hooks = None
    _post_update_hooks = None
    _loss_scale = None
    _loss_scale_max = 65504  # max representable value with fp16
    _loss_scaling_is_dynamic = False
    use_auto_new_epoch = False
    _hookable = None

    def setup(self, link):
        """Sets a target link and initializes the optimizer states.

        Given link is set to the :attr:`target` attribute. It also prepares the
        optimizer state dictionaries corresponding to all parameters in the
        link hierarchy. The existing states are discarded.

        Args:
            link (~chainer.Link): Target link object.

        Returns:
            The optimizer instance.

        .. note::
           As of v4.0.0, this function returns the optimizer instance itself
           so that you can instantiate and setup the optimizer in one line,
           e.g., ``optimizer = SomeOptimizer().setup(link)``.

        """
        if not isinstance(link, link_module.Link):
            raise TypeError('optimization target must be a link')
        self.target = link
        self.t = 0
        self.epoch = 0

        optimizer = self

        class OptimizerHookable(_Hookable):
            def __init__(self):
                super(OptimizerHookable, self).__init__(
                    invalid_timing_fallback=True)

            def call_hook(self, hook, args):
                assert args == ()
                optimizer.call_hook(hook)

        self._hookable = OptimizerHookable()
        return self

    def update(self, lossfun=None, *args, **kwds):
        """Updates the parameters.

        This method updates the parameters of the target link. The behavior of
        this method is different for the cases either ``lossfun`` is given or
        not.

        If ``lossfun`` is given, this method typically clears the gradients,
        calls the loss function with given extra arguments, and calls the
        :meth:`~chainer.Variable.backward` method of its output to compute the
        gradients. The actual implementation might call ``lossfun`` more than
        once.

        If ``lossfun`` is not given, then this method assumes that the
        gradients of all parameters are already computed. An implementation
        that requires multiple gradient computations might raise an error on
        this case.

        In both cases, this method invokes the update procedure for all
        parameters.

        Args:
            lossfun (callable):
                Loss function.
                You can specify one of loss functions from
                :doc:`built-in loss functions </reference/functions>`, or
                your own loss function.
                It should not be an
                :doc:`loss functions with parameters </reference/links>`
                (i.e., :class:`~chainer.Link` instance).
                The function must accept arbitrary arguments
                and return one :class:`~chainer.Variable` object that
                represents the loss (or objective) value.
                Returned value must be a Variable derived from the input
                Variable object.
                ``lossfun`` can be omitted for single gradient-based methods.
                In this case, this method assumes gradient arrays computed.
            args, kwds: Arguments for the loss function.

        """
        raise NotImplementedError

    def new_epoch(self, auto=False):
        """Starts a new epoch.

        This method increments the :attr:`epoch` count. Note that if the
        optimizer depends on the epoch count, then user should call this method
        appropriately at the beginning of each epoch.

        Args:
            auto (bool): Should be ``True`` if this method is called by an
                updater. In this case, :attr:`use_auto_new_epoch` should be set
                to ``True`` by the updater.

        """
        if auto:
            if not self.use_auto_new_epoch:
                raise RuntimeError(
                    'invalid new_epoch call with auto=True.\n'
                    'Fix the updater to set '
                    'optimizer.use_auto_new_epoch = True.')
        else:
            if self.use_auto_new_epoch:
                raise RuntimeError(
                    'duplicated new_epoch with the updater.\n'
                    'Pass auto_new_epoch=False to the updater or stop calling '
                    'new_epoch outside the updater.')
        self.epoch += 1

    def _check_set_up(self):
        if self._hookable is None:
            raise RuntimeError('Optimizer is not set up. Call `setup` method.')

    def add_hook(self, hook, name=None, timing='auto'):
        """Registers a hook function.

        Hook function is typically called right after the gradient computation,
        though the timing depends on the optimization method, and the timing
        attribute.

        Args:
            hook (callable): Hook function. If ``hook.call_for_each_param`` is
                true, this hook function is called for each parameter by
                passing the update rule and the parameter. Otherwise, this hook
                function is called only once each iteration by passing the
                optimizer.
            name (str): Name of the registration. If omitted, ``hook.name`` is
                used by default.
            timing (str): Specifies when the hook is called. If 'auto', the
                timimg property of the hook will decide the timing.
                If 'pre', the hook will be called before any updates.
                If 'post', the hook will be called after any updates.

        """
        self._check_set_up()
        self._hookable.add_hook(hook, name, timing)

    def remove_hook(self, name):
        """Removes a hook function.

        Args:
            name (str): Registered name of the hook function to remove.

        """
        self._check_set_up()
        self._hookable.remove_hook(name)

    def call_hooks(self, timing='pre'):
        """Invokes hook functions in registration order."""
        self._check_set_up()
        self._hookable.call_hooks(timing, ())

    def call_hook(self, hook):
        if getattr(hook, 'call_for_each_param', False):
            for param in self.target.params():
                hook(param.update_rule, param)
        else:
            hook(self)

    def serialize(self, serializer):
        """Serializes or deserializes the optimizer.

        It only saves or loads the following things:

        - Optimizer states
        - Global states (:attr:`t` and :attr:`epoch`)

        **It does not saves nor loads the parameters of the target link.** They
        should be separately saved or loaded.

        Args:
            serializer (~chainer.AbstractSerializer): Serializer or
                deserializer object.

        """
        self.t = serializer('t', self.t)
        self.epoch = serializer('epoch', self.epoch)
        for name, param in self.target.namedparams():
            rule = getattr(param, 'update_rule', None)
            if rule is not None:
                rule.serialize(serializer[name])

    def loss_scaling(self, interval=1000, scale=None):
        """Configures the loss scaling algorithm.

        Args:
            interval (int): Number of iterations until scaling factor gets
                doubled. This is effective when "dynamic" loss scaling is used.
            scale (float): Loss scaling factor. If ``None``, "dynamic" loss
                scaling is used, otherwise "static" loss scaling is used.
        """
        if scale is None:
            self._loss_scaling_is_dynamic = True
            if interval < 1:
                raise ValueError('interval must be greater than or equal to 1.'
                                 ' Actual: {}'.format(interval))
            self._loss_scale = 1.0
            self._loss_scaling_multiplier = math.pow(2.0, 1.0 / interval)
            self._loss_scaling_isnan_ever = False
        else:
            if scale <= 0:
                raise ValueError('loss_scale must be a positive number. '
                                 'Actual: {}'.format(scale))
            self._loss_scale = scale

    def set_loss_scale(self, loss_scale):
        """Sets loss scaling factor."""
        self.loss_scaling(scale=loss_scale)

    def check_nan_in_grads(self):
        """Checks if there is NaN in grads when dynamic loss scaling used."""
        self._loss_scaling_isnan = False
        if not self._loss_scaling_is_dynamic:
            return
        for name, param in self.target.namedparams():
            xp = param.device.xp
            if not xp.all(xp.isfinite(param.grad)):
                self._loss_scaling_isnan = True
                self._loss_scaling_isnan_ever = True
                warnings.warn(
                    'Non finite number found in param.grad of {}'
                    ' (iteration: {}, loss_scale: {})'
                    ''.format(name, self.t, self._loss_scale))

    def is_safe_to_update(self):
        return not self._loss_scaling_isnan

    def update_loss_scale(self):
        if not self._loss_scaling_is_dynamic:
            return
        if self._loss_scaling_isnan:
            multiplier = 0.5
        elif self._loss_scaling_isnan_ever:
            multiplier = self._loss_scaling_multiplier
        else:
            multiplier = 2.0
        self._loss_scale = max(1, min(self._loss_scale_max,
                                      self._loss_scale * multiplier))


class GradientMethod(Optimizer):
    """Base class of all single gradient-based optimizers.

    This is an extension of the :class:`Optimizer` class. Typical gradient
    methods that just require the gradient at the current parameter vector on
    an update can be implemented as its child class.

    This class uses :class:`~chainer.UpdateRule` to manage the update rule of
    each parameter. A child class of GradientMethod should override
    :meth:`create_update_rule` to create the default update rule of each
    parameter.

    This class also provides :attr:`hyperparam`, which is the hyperparameter
    used as the default configuration of each update rule. All built-in
    gradient method implementations also provide proxy properties that act
    as aliases to the attributes of :attr:`hyperparam`. It is recommended that
    you provide such an alias to each attribute. It can be done by only adding
    one line for each attribute using :class:`HyperparameterProxy`.

    Attributes:
        hyperparam (Hyperparameter): The hyperparameter of the gradient
            method. It is used as the default configuration of each update
            rule (i.e., the hyperparameter of each update rule refers this
            hyperparameter as its parent).

    """

    def __init__(self):
        super(GradientMethod, self).__init__()
        self.hyperparam = Hyperparameter()
        self._use_fp32_update = False

    def setup(self, link):
        super(GradientMethod, self).setup(link)
        for param in link.params():
            param.update_rule = self.create_update_rule()
            if self._use_fp32_update:
                param.update_rule.use_fp32_update()
        return self

    def reallocate_cleared_grads(self):
        """Reallocate gradients cleared by :meth:`~chainer.Variable.cleargrad`.

        This method allocates arrays for all gradients which have :obj:`None`.
        This method is called before and after every optimizer hook.
        If an inheriting optimizer does not require this allocation,
        the optimizer can override this method with a blank function.

        """
        for name, param in self.target.namedparams(False):
            if param.grad is None:
                device = param.device
                with chainer.using_device(device):
                    param.grad = device.xp.zeros_like(param.data)

    def call_hook(self, hook):
        super(GradientMethod, self).call_hook(hook)
        self.reallocate_cleared_grads()

    def update(self, lossfun=None, *args, **kwds):
        """Updates parameters based on a loss function or computed gradients.

        This method runs in two ways.

        - If ``lossfun`` is given, then it is used as a loss function to
          compute gradients.
        - Otherwise, this method assumes that the gradients are already
          computed.

        In both cases, the computed gradients are used to update parameters.
        The actual update routines are defined by the update rule of each
        parameter.

        """
        if lossfun is not None:
            use_cleargrads = getattr(self, '_use_cleargrads', True)
            loss = lossfun(*args, **kwds)
            if use_cleargrads:
                self.target.cleargrads()
            else:
                self.target.zerograds()
            loss.backward(loss_scale=self._loss_scale)
            del loss

        self.reallocate_cleared_grads()
        self.check_nan_in_grads()
        self.call_hooks('pre')

        self.t += 1
        if self.is_safe_to_update():
            for param in self.target.params():
                param.update()

        self.reallocate_cleared_grads()

        self.call_hooks('post')
        self.update_loss_scale()

    def use_cleargrads(self, use=True):
        """Enables or disables use of :func:`~chainer.Link.cleargrads` in `update`.

        Args:
            use (bool): If ``True``, this function enables use of
                `cleargrads`. If ``False``, disables use of `cleargrads`
                (`zerograds` is used).

        .. deprecated:: v2.0
           Note that :meth:`update` calls :meth:`~Link.cleargrads` by default.
           :meth:`~Link.cleargrads` is more efficient than
           :meth:`~Link.zerograds`, so one does not have to call
           :meth:`use_cleargrads`. This method remains for backward
           compatibility.

        """
        warnings.warn(
            'GradientMethod.use_cleargrads is deprecated.',
            DeprecationWarning)

        self._use_cleargrads = use

    def create_update_rule(self):
        """Creates a new update rule object.

        This method creates an update rule object. It is called by
        :meth:`setup` to set up an update rule of each parameter.
        Each implementation of the gradient method should override this method
        to provide the default update rule implementation.

        Return:
            UpdateRule: Update rule object.

        """
        raise NotImplementedError

    def use_fp32_update(self, flag=True):
        """Enables use of parameter update in fp32."""
        self._use_fp32_update = flag
        link = getattr(self, 'target', None)
        if link is not None:
            for param in link.params():
                param.update_rule.use_fp32_update()


class HyperparameterProxy(object):

    """Property that acts as an alias to an attribute of the hyperparameter.

    This class is used to define a property of an implementation of
    :class:`GradientMethod` that acts as an alias to an attribute of the
    hyperparameter.

    Args:
        attr_name (str): Name of the attribute of the hyperparameter.

    """

    def __init__(self, attr_name):
        self._attr_name = attr_name
        self.__doc__ = 'Alias to ``self.hyperparam.{}``'.format(attr_name)

    def __get__(self, obj, type=None):
        if obj is None:
            return self
        return getattr(obj.hyperparam, self._attr_name)

    def __set__(self, obj, value):
        setattr(obj.hyperparam, self._attr_name, value)


def make_deprecation_message(module_name):
    return ('chainer.optimizer.{0} is deprecated from v4. '
            'Use chainer.optimizer_hooks.{0} instead.'
            ''.format(module_name))


class WeightDecay(optimizer_hooks.WeightDecay):

    def __init__(self, *args, **kwargs):
        warnings.warn(make_deprecation_message('WeightDecay'),
                      DeprecationWarning)
        return super(WeightDecay, self).__init__(*args, **kwargs)


class Lasso(optimizer_hooks.Lasso):

    def __init__(self, *args, **kwargs):
        warnings.warn(make_deprecation_message('Lasso'),
                      DeprecationWarning)
        return super(Lasso, self).__init__(*args, **kwargs)


class GradientClipping(optimizer_hooks.GradientClipping):

    def __init__(self, *args, **kwargs):
        warnings.warn(make_deprecation_message('GradientClipping'),
                      DeprecationWarning)
        return super(GradientClipping, self).__init__(*args, **kwargs)


class GradientNoise(optimizer_hooks.GradientNoise):

    def __init__(self, *args, **kwargs):
        warnings.warn(make_deprecation_message('GradientNoise'),
                      DeprecationWarning)
        return super(GradientNoise, self).__init__(*args, **kwargs)


class GradientHardClipping(optimizer_hooks.GradientHardClipping):

    def __init__(self, *args, **kwargs):
        warnings.warn(make_deprecation_message('GradientHardClipping'),
                      DeprecationWarning)
        return super(GradientHardClipping, self).__init__(*args, **kwargs)<|MERGE_RESOLUTION|>--- conflicted
+++ resolved
@@ -243,13 +243,10 @@
 
         self.t += 1
 
-<<<<<<< HEAD
         with chainer.using_device(param.device):
             self.__update(param)
 
     def __update(self, param):
-        if self._use_fp32_update and param.dtype == numpy.float16:
-=======
         try:
             param_dtype = param.dtype
         except RuntimeError:
@@ -261,7 +258,6 @@
         # Apply use_fp32_update
         if self._use_fp32_update and param_dtype == numpy.float16:
             # Create fp32 parameter if not created yet.
->>>>>>> 59392162
             if self._fp32_param is None:
                 if is_initialized:
                     self._fp32_param = variable.Parameter(
