import collections
import copy
import warnings

import numpy
import six

from chainer.backends import cuda
from chainer import link as link_module
from chainer import serializer as serializer_module
from chainer import variable


def _sum_sqnorm(arr):
    sq_sum = collections.defaultdict(float)
    for x in arr:
        with cuda.get_device_from_array(x) as dev:
            x = x.ravel()
            s = x.dot(x)
            sq_sum[int(dev)] += s
    return sum([float(i) for i in six.itervalues(sq_sum)])


def exponential_decay_noise(xp, shape, dtype, hook, opt):
    """Time-dependent annealed Gaussian noise function from the paper:

    `Adding Gradient Noise Improves Learning for Very Deep Networks
    <https://arxiv.org/pdf/1511.06807>`_.
    """
    std = numpy.sqrt(hook.eta / numpy.power(1 + opt.t, 0.55))
    return xp.random.normal(0, std, shape).astype(dtype)


class Hyperparameter(object):

    """Set of hyperparameter entries of an optimizer.

    This is a utility class to provide a set of hyperparameter entries for
    update rules and an optimizer. Each entry can be set as an attribute of a
    hyperparameter object.

    A hyperparameter object can hold a reference to its parent hyperparameter
    object. When an attribute does not exist in the child hyperparameter, it
    automatically refers to the parent. We typically set the hyperparameter of
    the gradient method as the parent of the hyperparameter of each update
    rule. It enables us to centralize the management of hyperparameters (e.g.
    we can change the learning rate of all update rules just by modifying the
    hyperparameter of the central optimizer object), while users can freely
    customize the hyperparameter of each update rule if needed.

    Args:
        parent (Hyperparameter): Parent hyperparameter.

    """

    def __init__(self, parent=None):
        self._parent = parent

    def __getattr__(self, name):
        if '_parent' not in self.__dict__:
            raise AttributeError('_parent is not set up yet')
        return getattr(self._parent, name)

    def __repr__(self):
        d = self.get_dict()
        keys = sorted(d.keys())
        values_repr = ', '.join('%s=%s' % (k, d[k]) for k in keys)
        return 'Hyperparameter(%s)' % values_repr

    @property
    def parent(self):
        """Parent hyperparameter object."""
        return self._parent

    def get_dict(self):
        """Converts the hyperparameter into a dictionary.

        Returns:
            Dictionary containing all entries that can be referred by this
            hyperparameter object.

        """
        d = {} if self._parent is None else self._parent.get_dict()
        for k, v in six.iteritems(self.__dict__):
            if k != '_parent':
                d[k] = v
        return d


class UpdateRule(object):

    """Base class of all update rules.

    Update rule is an object that implements how to update one parameter
    variable using the gradient of a loss function. This class provides the
    interface and the common features of any update rules.

    An update rule can be set to a :class:`~chainer.Variable` object that
    represents a parameter array of a model. An :class:`~chainer.Optimizer`
    instance defines which parameters to update, and the update rule instance
    of each parameter defines how to update it.

    Hook functions can be set to any update rule instance. The hook function is
    called just before or after any updates (configurable) in the order of
    registrations.

    An implementation of update rule should override :meth:`update_core` or
    its device-dependent variants (i.e., :meth:`update_core_cpu` and
    :meth:`update_core_gpu`).

    The state (e.g. a moving average of the gradient) of the update rule is
    stored into the state dictionary. An implementation of update rule using
    state should also override :meth:`init_state` to initialize the state at
    the first update. The values of the state dictionary are automatically
    copied to the appropriate device before the update based on the data and
    grad arrays.

    Args:
        parent_hyperparam (Hyperparameter): Hyperparameter that provides the
            default values.

    Attributes:
        enabled (bool): Flag to configure if this update rule is active. If the
            update rule is not active (i.e., ``enabled = False``), the
            :meth:`update` method does not update the parameter.
        hyperparam (Hyperparameter): Hyperparameter of the update rule.
        ~UpdateRule.t (int): Number of updates made by this update rule.

    """

    def __init__(self, parent_hyperparam=None):
        self._pre_update_hooks = collections.OrderedDict()
        self._post_update_hooks = collections.OrderedDict()
        self._state = None
        self.enabled = True
        self.hyperparam = Hyperparameter(parent_hyperparam)
        self.t = 0
        self._use_fp32_update = False
        self._fp32_param = None

    @property
    def state(self):
        """State dictionary."""
        return self._state

    def add_hook(self, hook, name=None, timing='auto'):
        """Adds a hook function.

        The hook function is called before or after any updates (see the timing
        attribute).

        Args:
            hook (callable): Hook function to be added. It takes two
                arguments: the update rule object and the parameter variable.
            name (str): Name of the hook function. The name attribute of the
                hook function is used by default.
            timing (str): Specifies when the hook is called. If 'auto', the
                timimg property of the hook will decide the timing.
                If 'pre', the hook will be called before any updates.
                If 'post', the hook will be called after any updates.
                If 'auto' and the timing property of the hook is not
                available, timing will default to 'pre'.

        """
        if not callable(hook):
            raise TypeError('hook function must be callable')
        if timing not in ('pre', 'post', 'auto'):
            raise ValueError("timing must be one of ('pre', 'post', 'auto')")
        if timing == 'auto':
            timing = getattr(hook, 'timing', 'pre')

        if name is None:
            name = getattr(hook, 'name', getattr(hook, '__name__', None))
            if name is None:
                raise ValueError(
                    'the name of the hook function is not specified')
        if name in self._pre_update_hooks or name in self._post_update_hooks:
            raise ValueError('hook "{}" already exists'.format(name))

        if timing == 'pre':
            self._pre_update_hooks[name] = hook
        else:
            self._post_update_hooks[name] = hook

    def remove_hook(self, name):
        """Removes the specified hook function.

        Args:
            name (str): Name of the hook function to be removed. The hook
                function registered with this name will be removed.

        """
        try:
            del self._pre_update_hooks[name]
        except KeyError:
            del self._post_update_hooks[name]

    def update(self, param):
        """Invokes hook functions and updates the parameter.

        Args:
            param (~chainer.Variable): Variable to be updated.

        """
        if not self.enabled:
            return

        self.t += 1

        if self._use_fp32_update and param.dtype == numpy.float16:
            if self._fp32_param is None:
                self._fp32_param = variable.Variable(
                    param.array.astype(numpy.float32),
                    name=param.name)
            fp32_param = self._fp32_param
            fp32_param.grad = param.grad.astype(numpy.float32)

            if fp32_param.data is not None:
                self._prepare(fp32_param)
            if param._loss_scale is not None:
                fp32_param.grad /= param._loss_scale
            for hook in six.itervalues(self._pre_update_hooks):
                hook(self, fp32_param)
            self.update_core(fp32_param)
            for hook in six.itervalues(self._post_update_hooks):
                hook(self, fp32_param)

            param.data = fp32_param.data.astype(param.dtype)
            fp32_param.grad = None
        else:
            if param.data is not None:
                self._prepare(param)
            if param._loss_scale is not None:
                param.grad /= param._loss_scale
            for hook in six.itervalues(self._pre_update_hooks):
                hook(self, param)
            self.update_core(param)
            for hook in six.itervalues(self._post_update_hooks):
                hook(self, param)

    def update_core(self, param):
        """Updates the parameter.

        Implementation of UpdateRule should override this method or both of
        :meth:`_update_core_cpu` and :meth:`_update_core_gpu`.

        Args:
            param (~chainer.Variable): Variable to be updated.

        """
        with cuda.get_device_from_array(param.data) as dev:
            if int(dev) == -1:
                self.update_core_cpu(param)
            else:
                self.update_core_gpu(param)

    def update_core_cpu(self, param):
        """Updates the parameter on CPU.

        See :meth:`update_core` for details.

        Args:
            param (~chainer.Variable): Variable to be updated.

        """
        raise NotImplementedError

    def update_core_gpu(self, param):
        """Updates the parameter on GPU.

        See :meth:`update_core` for details.

        Args:
            param (~chainer.Variable): Variable to be updated.

        """
        raise NotImplementedError

    def init_state(self, param):
        """Initializes the state.

        Any implementations that use the state should override this mehtod.
        This method is called at the first update.

        Args:
            param (~chainer.Variable): Parameter variable. It can be used to
                extract the shape and the data type of the parameter.

        """
        pass

    def serialize(self, serializer):
        """Serializes the update rule state.

        Be careful that this method only saves/loads the state of the update
        rule. The parameters of the target link is not saved/loaded by this
        method, and so you need to serialize the target link separately if you
        want to fully recover the training state including parameters.

        Args:
            serializer (~chainer.AbstractSerializer): Serializer object.

        """
        self.t = serializer('t', self.t)
        if self.state is None:
            if isinstance(serializer, serializer_module.Deserializer):
                # try to initialize the state to retrieve state entries
                self._state = {}
                self_copy = copy.copy(self)
                arr = numpy.empty(1, dtype=numpy.float32)
                self_copy.init_state(variable.Variable(arr, grad=arr))

                for key in self._state:
                    self._state[key] = serializer(key, None)
                    # leave the update rule state as `None` if the keys are not
                    # contained in the snapshot, so that these states can be
                    # automatically initialized with the `_prepare` method
                    if self._state[key] is None:
                        self._state = None
                        break
        else:
            for key in self._state:
                self._state[key] = serializer(key, self._state[key])

    def _prepare(self, param):
        with cuda.get_device_from_array(param.data) as device:
            state = self.state
            if state is None:
                state = self._state = {}
                self.init_state(param)

            for name, value in six.iteritems(state):
                if not isinstance(value, (numpy.ndarray, cuda.ndarray)):
                    continue
                value_device = cuda.get_device_from_array(value)
                if value_device.id != device.id:
                    if device.id >= 0:
                        state[name] = cuda.to_gpu(value)
                    else:
                        state[name] = cuda.to_cpu(value)

    def use_fp32_update(self, flag=True):
        """Enables use of parameter update in fp32.

        This method enables use of parameter update in fp32.
        When it is enabled and data type of original parameter variable is
        fp16, fp32 copy of parameter variable is automatically created and
        retained at self.fp32_param. And the parameter is update in fp32 in
        the following way.

          1. copys the grad of original parameter variable to the grad of fp32
             parameter variable, converting its data type from fp16 to fp32.
          2. updates the parameter in fp32.
          3. copys the data of fp32 parameter variable to the data of original
             parameter variable, converting its data type from fp32 to fp16.

        See meth:`update` for details.
        """
        self._use_fp32_update = flag


class Optimizer(object):
    """Base class of all numerical optimizers.

    This class provides basic features for all optimization methods. It
    optimizes parameters of a *target link*. The target link is registered via
    the :meth:`setup` method, and then the :meth:`update` method updates its
    parameters based on a given loss function.

    Each optimizer implementation must be defined as a child class of
    Optimizer. It must override :meth:`update` method.

    If the optimizer is based on single gradient computation (like
    most first-order methods), then it should inherit :class:`GradientMethod`,
    which adds some features dedicated for the first order methods, including
    the support of :class:`~chainer.UpdateRule`.

    Optimizer instance also supports *hook functions*. Hook function is
    registered by the :meth:`add_hook` method. Each hook function is called
    in registration order before of after the actual parameter update
    (configurable). If the hook function has an attribute
    ``call_for_each_param`` and its value is ``True``, the hook function is
    used as a hook function of all update rules (i.e., it is invoked for every
    parameter by passing the corresponding update rule and the parameter).

    Attributes:
        ~Optimizer.target: Target link object.
            It is set by the :meth:`setup` method.
        ~Optimizer.t: Number of update steps. It must be incremented by the
            :meth:`update` method.
        ~Optimizer.epoch: Current epoch. It is incremented by the
            :meth:`new_epoch` method.

    """

    target = None
    t = 0
    epoch = 0
    _pre_update_hooks = None
    _post_update_hooks = None
    _loss_scale = None

    def setup(self, link):
        """Sets a target link and initializes the optimizer states.

        Given link is set to the :attr:`target` attribute. It also prepares the
        optimizer state dictionaries corresponding to all parameters in the
        link hierarchy. The existing states are discarded.

        Args:
            link (~chainer.Link): Target link object.

        """
        if not isinstance(link, link_module.Link):
            raise TypeError('optimization target must be a link')
        self.target = link
        self.t = 0
        self.epoch = 0
        self._pre_update_hooks = collections.OrderedDict()
        self._post_update_hooks = collections.OrderedDict()
        return self

    def update(self, lossfun=None, *args, **kwds):
        """Updates the parameters.

        This method updates the parameters of the target link. The behavior of
        this method is different for the cases either ``lossfun`` is given or
        not.

        If ``lossfun`` is given, this method typically clears the gradients,
        calls the loss function with given extra arguments, and calls the
        :meth:`~chainer.Variable.backward` method of its output to compute the
        gradients. The actual implementation might call ``lossfun`` more than
        once.

        If ``lossfun`` is not given, then this method assumes that the
        gradients of all parameters are already computed. An implementation
        that requires multiple gradient computations might raise an error on
        this case.

        In both cases, this method invokes the update procedure for all
        parameters.

        Args:
            lossfun (:doc:`wrapper function </reference/functions>`): Loss
                function. It accepts arbitrary arguments
                and returns one :class:`~chainer.Variable` object that
                represents the loss (or objective) value. This argument can be
                omitted for single gradient-based methods. In this case, this
                method assumes gradient arrays computed.
            args, kwds: Arguments for the loss function.

        """
        raise NotImplementedError

    def new_epoch(self):
        """Starts a new epoch.

        This method increments the :attr:`epoch` count. Note that if the
        optimizer depends on the epoch count, then user should call this method
        appropriately at the beginning of each epoch.

        """
        self.epoch += 1

    def add_hook(self, hook, name=None, timing='auto'):
        """Registers a hook function.

        Hook function is typically called right after the gradient computation,
        though the timing depends on the optimization method, and the timing
        attribute.

        Args:
            hook (callable): Hook function. If ``hook.call_for_each_param`` is
                true, this hook function is called for each parameter by
                passing the update rule and the parameter. Otherwise, this hook
                function is called only once each iteration by passing the
                optimizer.
            name (str): Name of the registration. If omitted, ``hook.name`` is
                used by default.
            timing (str): Specifies when the hook is called. If 'auto', the
                timimg property of the hook will decide the timing.
                If 'pre', the hook will be called before any updates.
                If 'post', the hook will be called after any updates.

        """
        if not callable(hook):
            raise TypeError('hook function is not callable')
        if self._pre_update_hooks is None or self._post_update_hooks is None:
            raise RuntimeError('call `setup` method before `add_hook` method')
        if timing not in ('pre', 'post', 'auto'):
            raise ValueError("timing must be one of ('pre', 'post', 'auto')")
        if timing == 'auto':
            timing = getattr(hook, 'timing', None)
            if timing not in ('pre', 'post'):
                warnings.warn("Hook timing attribute not in ('pre', 'post'), "
                              "defaulting timing to 'pre'.")
                timing = 'pre'

        if name is None:
            name = hook.name
        if name in self._pre_update_hooks or name in self._post_update_hooks:
            raise KeyError('hook "{}" already exists'.format(name))

        if timing == 'pre':
            self._pre_update_hooks[name] = hook
        else:
            self._post_update_hooks[name] = hook

    def remove_hook(self, name):
        """Removes a hook function.

        Args:
            name (str): Registered name of the hook function to remove.

        """
        try:
            del self._pre_update_hooks[name]
        except KeyError:
            del self._post_update_hooks[name]

    def call_hooks(self, timing='pre'):
        """Invokes hook functions in registration order."""
        if timing not in ('pre', 'post'):
            raise ValueError("timing must be either 'pre' or 'post'")
        if timing == 'pre':
            hooks = self._pre_update_hooks
        else:
            hooks = self._post_update_hooks
        for hook in six.itervalues(hooks):
            self._call_hook(hook)

    def _call_hook(self, hook):
        if getattr(hook, 'call_for_each_param', False):
            for param in self.target.params():
                hook(param.update_rule, param)
        else:
            hook(self)

    def serialize(self, serializer):
        """Serializes or deserializes the optimizer.

        It only saves or loads the following things:

        - Optimizer states
        - Global states (:attr:`t` and :attr:`epoch`)

        **It does not saves nor loads the parameters of the target link.** They
        should be separately saved or loaded.

        Args:
            serializer (~chainer.AbstractSerializer): Serializer or
                deserializer object.

        """
        self.t = serializer('t', self.t)
        self.epoch = serializer('epoch', self.epoch)
        for name, param in self.target.namedparams():
            rule = getattr(param, 'update_rule', None)
            if rule is not None:
                rule.serialize(serializer[name])

    def set_loss_scale(self, loss_scale):
        """Sets loss scaling factor."""
        self._loss_scale = loss_scale


class GradientMethod(Optimizer):
    """Base class of all single gradient-based optimizers.

    This is an extension of the :class:`Optimizer` class. Typical gradient
    methods that just require the gradient at the current parameter vector on
    an update can be implemented as its child class.

    This class uses :class:`~chainer.UpdateRule` to manage the update rule of
    each parameter. A child class of GradientMethod should override
    :meth:`create_update_rule` to create the default update rule of each
    parameter.

    This class also provides :attr:`hyperparam`, which is the hyperparameter
    used as the default configuration of each update rule. All built-in
    gradient method implementations also provide proxy properties that act
    as aliases to the attributes of :attr:`hyperparam`. It is recommended to
    provide such an alias to each attribute. It can be done by only adding one
    line for each attribute using :class:`HyperparameterProxy`.

    Attributes:
        hyperparam (Hyperparameter): The hyperparameter of the gradient
            method. It is used as the default configuration of each update
            rule (i.e., the hyperparameter of each update rule refers this
            hyperparameter as its parent).

    """

    def __init__(self):
        super(GradientMethod, self).__init__()
        self.hyperparam = Hyperparameter()
        self._use_fp32_update = False

    def setup(self, link):
        super(GradientMethod, self).setup(link)
        for param in link.params():
            param.update_rule = self.create_update_rule()
            if self._use_fp32_update:
                param.update_rule.use_fp32_update()

    def reallocate_cleared_grads(self):
        """Reallocate gradients cleared by :meth:`~chainer.Variable.cleargrad`.

        This method allocates arrays for all gradients which have :obj:`None`.
        This method is called before and after every optimizer hook.
        If an inheriting optimizer does not require this allocation,
        the optimizer can override this method with a blank function.

        """
        for name, param in self.target.namedparams(False):
            if param.grad is None:
                with cuda.get_device_from_array(param.data):
                    xp = cuda.get_array_module(param.data)
                    param.grad = xp.zeros_like(param.data)

    def call_hooks(self, timing='pre'):
        """Invokes hook functions in registration order."""
        if timing not in ('pre', 'post'):
            raise ValueError("timing must be either 'pre' or 'post'")
        if timing == 'pre':
            hooks = self._pre_update_hooks
        else:
            hooks = self._post_update_hooks
        for hook in six.itervalues(hooks):
            self._call_hook(hook)
            self.reallocate_cleared_grads()

    def update(self, lossfun=None, *args, **kwds):
        """Updates parameters based on a loss function or computed gradients.

        This method runs in two ways.

        - If ``lossfun`` is given, then it is used as a loss function to
          compute gradients.
        - Otherwise, this method assumes that the gradients are already
          computed.

        In both cases, the computed gradients are used to update parameters.
        The actual update routines are defined by the update rule of each
        parameter.

        """
        if lossfun is not None:
            use_cleargrads = getattr(self, '_use_cleargrads', True)
            loss = lossfun(*args, **kwds)
            if use_cleargrads:
                self.target.cleargrads()
            else:
                self.target.zerograds()
            loss.backward(loss_scale=self._loss_scale)
            del loss

        self.reallocate_cleared_grads()

        self.call_hooks('pre')

        self.t += 1
        for param in self.target.params():
            param.update()

        self.reallocate_cleared_grads()

        self.call_hooks('post')

    def use_cleargrads(self, use=True):
        """Enables or disables use of :func:`~chainer.Link.cleargrads` in `update`.

        Args:
            use (bool): If ``True``, this function enables use of
                `cleargrads`. If ``False``, disables use of `cleargrads`
                (`zerograds` is used).

        .. deprecated:: v2.0
           Note that :meth:`update` calls :meth:`~Link.cleargrads` by default.
           :meth:`~Link.cleargrads` is more efficient than
           :meth:`~Link.zerograds`, so one does not have to call
           :meth:`use_cleargrads`. This method remains for backward
           compatibility.

        """
        warnings.warn(
            'GradientMethod.use_cleargrads is deprecated.',
            DeprecationWarning)

        self._use_cleargrads = use

    def create_update_rule(self):
        """Creates a new update rule object.

        This method creates an update rule object. It is called by
        :meth:`setup` to set up an update rule of each parameter.
        Each implementation of the gradient method should override this method
        to provide the default update rule implementation.

        Return:
            UpdateRule: Update rule object.

        """
        raise NotImplementedError

    def use_fp32_update(self, flag=True):
        """Enables use of parameter update in fp32."""
        self._use_fp32_update = flag
        link = getattr(self, "target", None)
        if link is not None:
            for param in link.params():
                param.update_rule.use_fp32_update()


class HyperparameterProxy(object):

    """Property that acts as an alias to an attribute of the hyperparameter.

    This class is used to define a property of an implementation of
    :class:`GradientMethod` that acts as an alias to an attribute of the
    hyperparameter.

    Args:
        attr_name (str): Name of the attribute of the hyperparameter.

    """

    def __init__(self, attr_name):
        self._attr_name = attr_name
        self.__doc__ = 'Alias to ``self.hyperparam.{}``'.format(attr_name)

    def __get__(self, obj, type=None):
        if obj is None:
            return self
        return getattr(obj.hyperparam, self._attr_name)

    def __set__(self, obj, value):
        setattr(obj.hyperparam, self._attr_name, value)


class WeightDecay(object):

    """Optimizer/UpdateRule hook function for weight decay regularization.

    This hook function adds a scaled parameter to the corresponding gradient.
    It can be used as a regularization.

    Args:
        rate (float): Coefficient for the weight decay.

    Attributes:
        ~WeightDecay.rate (float): Coefficient for the weight decay.
        ~WeightDecay.timing (string): Specifies when this hook should be called
                         by the Optimizer/UpdateRule. Valid values are 'pre'
                         (before any updates) and 'post' (after any updates).

    .. versionadded:: 4.0.0
       The *timing* parameter.

    """
    name = 'WeightDecay'
    call_for_each_param = True
    timing = 'pre'

    def __init__(self, rate):
        self.rate = rate

    def __call__(self, rule, param):
        p, g = param.data, param.grad
        if p is None or g is None:
            return
        with cuda.get_device_from_array(p) as dev:
            if int(dev) == -1:
                g += self.rate * p
            else:
                kernel = cuda.elementwise(
                    'T p, T decay', 'T g', 'g += decay * p', 'weight_decay')
                kernel(p, self.rate, g)


class Lasso(object):
    """Optimizer/UpdateRule hook function for Lasso regularization.

    This hook function adds a scaled parameter to the sign of each weight.
    It can be used as a regularization.

    Args:
        rate (float): Coefficient for the weight decay.

    Attributes:
        ~Lasso.rate (float): Coefficient for the weight decay.
        ~Lasso.timing (string): Specifies when this hook should be called by
                         the Optimizer/UpdateRule. Valid values are 'pre'
                         (before any updates) and 'post' (after any updates).

    .. versionadded:: 4.0.0
       The *timing* parameter.

    """
    name = 'Lasso'
    call_for_each_param = True
    timing = 'pre'

    def __init__(self, rate):
        self.rate = rate

    def __call__(self, rule, param):
        p, g = param.data, param.grad
        if p is None or g is None:
            return
        xp = cuda.get_array_module(p)
        with cuda.get_device_from_array(p) as dev:
            sign = xp.sign(p)
            if int(dev) == -1:
                g += self.rate * sign
            else:
                kernel = cuda.elementwise(
                    'T s, T decay', 'T g', 'g += decay * s', 'lasso')
                kernel(sign, self.rate, g)


class GradientClipping(object):
    """Optimizer hook function for gradient clipping.

    This hook function scales all gradient arrays to fit to the defined L2 norm
    threshold.

    Args:
        threshold (float): L2 norm threshold.

    Attributes:
        ~GradientClipping.threshold (float): L2 norm threshold of gradient
                                             norm.
        ~GradientClipping.timing (string): Specifies when this hook should be
                         called by the Optimizer/UpdateRule. Valid values are
                         'pre' (before any updates) and 'post' (after any
                         updates).

    .. versionadded:: 4.0.0
       The *timing* parameter.

    """
    name = 'GradientClipping'
    timing = 'pre'

    def __init__(self, threshold):
        self.threshold = threshold

    def __call__(self, opt):
        norm = numpy.sqrt(_sum_sqnorm(
            [p.grad for p in opt.target.params(False)]))
        rate = self.threshold / norm
        if rate < 1:
            for param in opt.target.params(False):
                grad = param.grad
                with cuda.get_device_from_array(grad):
                    grad *= rate


class GradientNoise(object):
    """Optimizer/UpdateRule hook function for adding gradient noise.

    This hook function simply adds noise generated by the ``noise_func``
    to the gradient. By default it adds time-dependent annealed Gaussian
    noise to the gradient at every training step:

    .. math::

        g_t \\leftarrow g_t + N(0, \\sigma_t^2)

    where

    .. math::

        \\sigma_t^2 = \\frac{\\eta}{(1+t)^\\gamma}

    with :math:`\\eta` selected from {0.01, 0.3, 1.0} and
    :math:`\\gamma = 0.55`.

    Args:
        eta (float): Parameter that defines the scale of the noise, which for
            the default noise function is recommended to be either 0.01, 0.3
            or 1.0.
        noise_func (callable): Noise generating function which by default
            is given by `Adding Gradient Noise Improves Learning for Very Deep\
            Networks <https://arxiv.org/pdf/1511.06807>`_.

<<<<<<< HEAD
=======
    Attributes:
        ~GradientNoise.timing (string): Specifies when this hook should be
                         called by the Optimizer/UpdateRule. Valid values are
                         'pre' (before any updates) and 'post' (after any
                         updates).

    .. versionadded:: 4.0.0
       The *timing* parameter.

>>>>>>> 7dc0201a
    """
    name = 'GradientNoise'
    call_for_each_param = True
    timing = 'pre'

    def __init__(self, eta, noise_func=exponential_decay_noise):
        self.eta = eta
        self.noise_func = noise_func

    def __call__(self, rule, param):
        g = param.grad
        if g is None:
            return
        xp = cuda.get_array_module(g)
        with cuda.get_device_from_array(g) as dev:
            noise = self.noise_func(xp, g.shape, g.dtype, self, rule)
            if int(dev) == -1:
                g += noise
            else:
                kernel = cuda.elementwise(
                    'T noise', 'T g', 'g += noise', 'gradient_noise')
                kernel(noise, g)


class GradientHardClipping(object):

    """Optimizer/UpdateRule hook function for gradient clipping.

    This hook function clips all gradient arrays to be within a lower and upper
    bound.

    Args:
        lower_bound (float): The lower bound of the gradient value.
        upper_bound (float): The upper bound of the gradient value.

    Attributes:
        ~GradientHardClipping.lower_bound (float): The lower bound of the
                                                   gradient value.
        ~GradientHardClipping.upper_bound (float): The upper bound of the
                                                   gradient value.
        ~GradientHardClipping.timing (string): Specifies when this hook should
                         be called by the Optimizer/UpdateRule. Valid values
                         are 'pre' (before any updates) and 'post' (after any
                         updates).

    .. versionadded:: 4.0.0
       The *timing* parameter.

    """
    name = 'GradientHardClipping'
    call_for_each_param = True
    timing = 'pre'

    def __init__(self, lower_bound, upper_bound):
        self.lower_bound = lower_bound
        self.upper_bound = upper_bound

    def __call__(self, rule, param):
        grad = param.grad
        if grad is None:
            return
        xp = cuda.get_array_module(grad)
        with cuda.get_device_from_array(grad):
            xp.clip(grad, self.lower_bound, self.upper_bound, out=grad)<|MERGE_RESOLUTION|>--- conflicted
+++ resolved
@@ -886,8 +886,6 @@
             is given by `Adding Gradient Noise Improves Learning for Very Deep\
             Networks <https://arxiv.org/pdf/1511.06807>`_.
 
-<<<<<<< HEAD
-=======
     Attributes:
         ~GradientNoise.timing (string): Specifies when this hook should be
                          called by the Optimizer/UpdateRule. Valid values are
@@ -897,7 +895,6 @@
     .. versionadded:: 4.0.0
        The *timing* parameter.
 
->>>>>>> 7dc0201a
     """
     name = 'GradientNoise'
     call_for_each_param = True
