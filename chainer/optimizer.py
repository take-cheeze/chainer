--- conflicted
+++ resolved
@@ -393,15 +393,11 @@
 
     """
 
-<<<<<<< HEAD
-    _pre_update_hooks = None
-    _post_update_hooks = None
-=======
     target = None
     t = 0
     epoch = 0
-    _hooks = None
->>>>>>> 26a5e32e
+    _pre_update_hooks = None
+    _post_update_hooks = None
     _loss_scale = None
 
     def setup(self, link):
