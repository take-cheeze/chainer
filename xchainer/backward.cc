--- conflicted
+++ resolved
@@ -173,7 +173,6 @@
 
 Array& BackwardContext::input_grad(size_t index) { return gsl::at(input_grads_storage_, index); }
 
-<<<<<<< HEAD
 Array BackwardContext::GetRetainedOutput(const RetainedOutputToken& token) {
     assert(token.output_index() < output_count());
     size_t output_index = token.output_index();
@@ -209,12 +208,8 @@
 
 size_t BackwardContext::output_count() const { return zero_output_grads_.size(); }
 
-BackwardBuilder::BackwardBuilder(const char* op_name, std::initializer_list<ConstArrayRef> outputs, gsl::span<const GraphId> stop_graph_ids)
-    : op_name_{op_name}, outputs_{outputs.begin(), outputs.end()}, stop_graph_ids_{stop_graph_ids.begin(), stop_graph_ids.end()} {
-=======
 BackwardBuilder::BackwardBuilder(const char* op_name, std::initializer_list<ConstArrayRef> outputs)
     : op_name_{op_name}, outputs_{outputs.begin(), outputs.end()} {
->>>>>>> ef364635
     // Outputs requiring grad (e.g. in-place ops.) must have been detected and reported before reaching here.
     assert(std::all_of(outputs.begin(), outputs.end(), [](const Array& output) { return !internal::HasAnyArrayNode(output); }));
     // All output arrays must have the same device.
