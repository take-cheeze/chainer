#include "xchainer/strides.h"

#include <numeric>
#include <vector>

#include <gtest/gtest.h>
#include <gsl/gsl>

#include "xchainer/axes.h"

namespace xchainer {
namespace {

void CheckSpanEqual(std::initializer_list<int64_t> expect, gsl::span<const int64_t> actual) {
    EXPECT_EQ(gsl::make_span(expect.begin(), expect.end()), actual);
}

TEST(StridesTest, Ctor) {
    {  // Default ctor
        const Strides strides{};
        EXPECT_EQ(0, strides.ndim());
        EXPECT_EQ(size_t{0}, strides.size());
    }
    {  // From std::initializer_list
        const Strides strides{48, 16, 4};
        EXPECT_EQ(3, strides.ndim());
        EXPECT_EQ(size_t{3}, strides.size());
        CheckSpanEqual({48, 16, 4}, strides.span());
    }
    {  // From gsl::span
        const std::array<int64_t, 3> dims{48, 16, 4};
        const Strides strides{gsl::make_span(dims)};
        EXPECT_EQ(3, strides.ndim());
        CheckSpanEqual({48, 16, 4}, strides.span());
    }
    {  // From iterators
        const std::vector<int64_t> dims{48, 16, 4};
        const Strides strides{dims.begin(), dims.end()};
        EXPECT_EQ(3, strides.ndim());
        CheckSpanEqual({48, 16, 4}, strides.span());
    }
    {  // From empty std::initializer_list
        const Strides strides(std::initializer_list<int64_t>{});
        EXPECT_EQ(0, strides.ndim());
        CheckSpanEqual({}, strides.span());
    }
    {  // From empty gsl::span
        const std::array<int64_t, 0> dims{};
        const Strides strides{gsl::make_span(dims)};
        EXPECT_EQ(0, strides.ndim());
        CheckSpanEqual({}, strides.span());
    }
    {  // From empty iterators
        const std::vector<int64_t> dims{};
        const Strides strides{dims.begin(), dims.end()};
        EXPECT_EQ(0, strides.ndim());
        CheckSpanEqual({}, strides.span());
    }
    {  // From shape and element size
        const Strides strides{{2, 3, 4}, 4};
        EXPECT_EQ(3, strides.ndim());
        EXPECT_EQ(size_t{3}, strides.size());
        CheckSpanEqual({48, 16, 4}, strides.span());
    }
    {  // From shape and dtype
        const Strides strides{{2, 3, 4}, Dtype::kInt32};
        EXPECT_EQ(3, strides.ndim());
        EXPECT_EQ(size_t{3}, strides.size());
        CheckSpanEqual({48, 16, 4}, strides.span());
    }
    {  // Too long std::initializer_list
        EXPECT_THROW(Strides({1, 2, 3, 4, 5, 6, 7, 8, 9, 10, 11}), DimensionError);
    }
    {  // Too long gsl::span
        const std::array<int64_t, kMaxNdim + 1> too_long{1};
        EXPECT_THROW(Strides{gsl::make_span(too_long)}, DimensionError);
    }
    {  // Too long iterators
        std::vector<int64_t> dims{};
        dims.resize(kMaxNdim + 1);
        std::iota(dims.begin(), dims.end(), int64_t{1});
        EXPECT_THROW(Strides({dims.begin(), dims.end()}), DimensionError);
    }
}

TEST(StridesTest, Subscript) {
    const Strides strides = {48, 16, 4};
    EXPECT_EQ(48, strides[0]);
    EXPECT_EQ(16, strides[1]);
    EXPECT_EQ(4, strides[2]);
    EXPECT_THROW(strides[-1], DimensionError);
    EXPECT_THROW(strides[3], DimensionError);
}

TEST(StridesTest, Compare) {
    {
        const Strides strides = {48, 16, 4};
        const Strides strides2 = {48, 16, 4};
        EXPECT_TRUE(strides == strides2);
    }
    {
        const Strides strides = {48, 16, 4};
        const Strides strides2 = {48, 16};
        EXPECT_TRUE(strides != strides2);
    }
    {
        const Strides strides = {48, 16, 4};
        const Strides strides2 = {4, 8, 24};
        EXPECT_TRUE(strides != strides2);
    }
}

TEST(StridesTest, CheckEqual) {
    {
        const Strides strides = {48, 16, 4};
        const Strides strides2 = {48, 16, 4};
        CheckEqual(strides, strides2);
    }
    {
        const Strides strides = {48, 16, 4};
        const Strides strides2 = {};
        EXPECT_THROW(CheckEqual(strides, strides2), DimensionError);
    }
}

TEST(StridesTest, Iterator) {
    const Strides strides = {48, 16, 4};
    CheckSpanEqual({48, 16, 4}, gsl::make_span(strides.begin(), strides.end()));
    CheckSpanEqual({4, 16, 48}, gsl::make_span(std::vector<int64_t>{strides.rbegin(), strides.rend()}));
}

TEST(StridesTest, ToString) {
    {
        const Strides strides = {};
        EXPECT_EQ(strides.ToString(), "()");
    }
    {
        const Strides strides = {4};
        EXPECT_EQ(strides.ToString(), "(4,)");
    }
    {
        const Strides strides = {48, 16, 4};
        EXPECT_EQ(strides.ToString(), "(48, 16, 4)");
    }
}

TEST(StridesTest, SpanFromStrides) {
    const Strides strides = {2, 3, 4};
    CheckSpanEqual({2, 3, 4}, gsl::make_span(strides));
}

<<<<<<< HEAD
TEST(StridesTest, Permute) {
    const Strides strides = {2, 3, 4};
    CheckSpanEqual({3, 4}, strides.Permute(Axes{1, 2}).span());
    EXPECT_THROW(strides.Permute(Axes{3}), DimensionError);
    EXPECT_THROW(strides.Permute(Axes{-1}), DimensionError);
=======
struct GetDataRangeTestParams {
    Shape shape;
    Strides strides;
    size_t itemsize;
    int64_t first;
    int64_t last;
};

class GetDataRangeTest : public ::testing::TestWithParam<GetDataRangeTestParams> {};
INSTANTIATE_TEST_CASE_P(
        GetDataRangeTest,
        GetDataRangeTest,
        ::testing::Values(
                GetDataRangeTestParams{{2, 3, 4}, {96, 32, 8}, 8, 0, 192},
                GetDataRangeTestParams{{10, 12}, {160, 8}, 8, 0, 1536},
                GetDataRangeTestParams{{}, {}, 8, 0, 8},
                GetDataRangeTestParams{{3, 0, 3}, {24, 24, 8}, 8, 0, 0},
                GetDataRangeTestParams{{10, 3, 4}, {-96, 32, 8}, 8, -864, 96},
                GetDataRangeTestParams{{10, 3, 4}, {-96, -32, -8}, 8, -952, 8},
                GetDataRangeTestParams{{3, 4}, {8, 24}, 8, 0, 96},
                GetDataRangeTestParams{{100}, {24}, 8, 0, 2384}));

TEST_P(GetDataRangeTest, GetDataRange) {
    GetDataRangeTestParams param = GetParam();
    std::tuple<int64_t, int64_t> actual = GetDataRange(param.shape, param.strides, param.itemsize);
    EXPECT_EQ(actual, std::make_tuple(param.first, param.last));
>>>>>>> fae561d4
}

}  // namespace
}  // namespace xchainer<|MERGE_RESOLUTION|>--- conflicted
+++ resolved
@@ -149,13 +149,13 @@
     CheckSpanEqual({2, 3, 4}, gsl::make_span(strides));
 }
 
-<<<<<<< HEAD
 TEST(StridesTest, Permute) {
     const Strides strides = {2, 3, 4};
     CheckSpanEqual({3, 4}, strides.Permute(Axes{1, 2}).span());
     EXPECT_THROW(strides.Permute(Axes{3}), DimensionError);
     EXPECT_THROW(strides.Permute(Axes{-1}), DimensionError);
-=======
+}
+
 struct GetDataRangeTestParams {
     Shape shape;
     Strides strides;
@@ -182,7 +182,6 @@
     GetDataRangeTestParams param = GetParam();
     std::tuple<int64_t, int64_t> actual = GetDataRange(param.shape, param.strides, param.itemsize);
     EXPECT_EQ(actual, std::make_tuple(param.first, param.last));
->>>>>>> fae561d4
 }
 
 }  // namespace
