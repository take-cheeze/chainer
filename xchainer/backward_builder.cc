#include "xchainer/backward_builder.h"

#include <algorithm>
#include <cassert>
#include <cstddef>
#include <initializer_list>
#include <iterator>
#include <memory>
#include <tuple>
#include <unordered_map>
#include <utility>
#include <vector>

#include "xchainer/array.h"
#include "xchainer/array_node.h"
#include "xchainer/backprop_mode.h"
#include "xchainer/device.h"
#include "xchainer/graph.h"
#include "xchainer/op_node.h"

namespace xchainer {
namespace {

using internal::ArrayNode;
using internal::OpNode;

}  // namespace

BackwardBuilder::Target::Target(BackwardBuilder& builder, std::vector<size_t> input_indices)
    : builder_{builder}, input_indices_{std::move(input_indices)} {
    // All input arrays must have the same device.
    assert(std::all_of(input_indices.begin(), input_indices.end(), [this](size_t input_index) {
        return &gsl::at(builder_.inputs_, input_index).get().device() == &(builder_.inputs_.front().get().device());
    }));

    KeepGraphsAndArrayNodesThatRequireDefinition();
}

void BackwardBuilder::Target::KeepGraphsAndArrayNodesThatRequireDefinition() {
    assert(graph_to_next_array_nodes_.empty());
    for (size_t input_index : input_indices_) {
        // Need to access the input array via the builder.
        const Array& input = gsl::at(builder_.inputs_, input_index);

        for (std::shared_ptr<ArrayNode>& next_array_node : internal::GetArrayBody(input)->nodes()) {
            const GraphId& graph_id = next_array_node->graph_id();
<<<<<<< HEAD
            if (!IsBackpropRequired(graph_id)) {
=======

            if (!IsBackpropRequired(graph_id, input.device().context())) {
>>>>>>> fae561d4
                continue;
            }

            // Add the array node to the mapping
            auto insert_result = graph_to_next_array_nodes_.emplace(graph_id, NextArrayNodes{});
            auto& next_array_nodes = insert_result.first->second;
            if (insert_result.second) {
                // New array node for a graph. Fill all array nodes with nullptr.
                next_array_nodes.resize(builder_.inputs_.size());
            }
            // Assign valid pointer to the array node.
            next_array_nodes[input_index] = &next_array_node;
        }
    }

#ifndef NDEBUG
    for (auto& pair : graph_to_next_array_nodes_) {
        const GraphId& graph_id = pair.first;
        const NextArrayNodes& next_array_nodes = pair.second;
        for (const std::shared_ptr<ArrayNode>* array_node : next_array_nodes) {
            assert(array_node == nullptr || graph_id == (*array_node)->graph_id());
        }
    }
#endif  // NDEBUG
}

void BackwardBuilder::Target::Define(const BackwardFunction& backward_func) {
    assert(is_definition_required());

    // Find/Create an op node for each graph and register the given backward function to each of them.
    for (const auto& pair : graph_to_next_array_nodes_) {
        const GraphId& graph_id = pair.first;
        const NextArrayNodes& next_array_nodes = pair.second;

        std::shared_ptr<OpNode>& op_node = builder_.FindOrCreateOpNode(graph_id);

        std::vector<std::tuple<size_t, std::shared_ptr<ArrayNode>>> temp_next_array_nodes;
        temp_next_array_nodes.reserve(next_array_nodes.size());
        std::transform(
                input_indices_.begin(),
                input_indices_.end(),
                std::back_inserter(temp_next_array_nodes),
                [&next_array_nodes](size_t input_index) {
                    const std::shared_ptr<ArrayNode>* array_node = next_array_nodes[input_index];
                    return std::tuple<size_t, std::shared_ptr<ArrayNode>>{input_index, array_node == nullptr ? nullptr : *array_node};
                });

        op_node->RegisterBackwardFunction(std::move(temp_next_array_nodes), backward_func);
    }
}

BackwardBuilder::BackwardBuilder(const char* op_name, std::vector<ConstArrayRef> inputs, std::vector<ConstArrayRef> outputs)
    : op_name_{op_name}, inputs_{std::move(inputs)}, outputs_{std::move(outputs)} {
    // Outputs requiring grad (e.g. in-place ops.) must have been detected and reported before reaching here.
    assert(std::all_of(
            outputs_.begin(), outputs_.end(), [](const Array& output) { return internal::GetArrayBody(output)->nodes().empty(); }));
    // Arrays must be on the same device within inputs / outputs respectively.
    assert(std::all_of(outputs_.begin(), outputs_.end(), [this](const Array& output) {
        return &outputs_.begin()->get().device() == &output.device();
    }));
    assert(std::all_of(
            inputs_.begin(), inputs_.end(), [this](const Array& input) { return &inputs_.begin()->get().device() == &input.device(); }));
}

std::shared_ptr<OpNode>& BackwardBuilder::FindOrCreateOpNode(const GraphId& graph_id) {
    // Try to find an existing op node for the given graph.
    auto insert_result = op_node_map_.emplace(graph_id, nullptr);

    // If not found, create a new one.
    if (insert_result.second) {
        insert_result.first->second = OpNode::CreateWithPrevArrayNodes(op_name_, graph_id, inputs_.size(), outputs_);
        RegisterOuterGraphsPreviousArrayNodes(insert_result.first->second);
    }

    assert(!op_node_map_.empty());
    return insert_result.first->second;
}

void BackwardBuilder::RegisterOuterGraphsPreviousArrayNodes(const std::shared_ptr<internal::OpNode>& op_node) {
    const GraphId& graph_id = op_node->graph_id();

    // Lazily initialize graph to prev array node mappings.
    if (graph_to_prev_array_nodes_.empty()) {
        for (const Array& output : outputs_) {
            for (std::shared_ptr<ArrayNode> output_array_node : internal::GetArrayBody(output)->nodes()) {
                graph_to_prev_array_nodes_[output_array_node->graph_id()].emplace_back(std::move(output_array_node));
            }
        }
    }

    // Compare the order (outer/inner) between the graph of given op node and all graphs involved in this builder.
    // Then create references to outer graphs as necessary.
    for (const auto& tup : graph_to_prev_array_nodes_) {
        const GraphId& other_graph_id = tup.first;

        if (other_graph_id < graph_id) {
            // Create reference from given (inner) to other (outer).
            const std::vector<std::shared_ptr<internal::ArrayNode>>& prev_array_nodes = tup.second;
            assert(prev_array_nodes.size() == outputs_.size());
            op_node->RegisterOuterGraphsPreviousArrayNodes(other_graph_id, prev_array_nodes);
        } else if (other_graph_id > graph_id) {
            // Create reference from other (inner) to given (outer).
            const std::vector<std::weak_ptr<ArrayNode>>& prev_array_nodes = op_node->prev_array_nodes();
            assert(prev_array_nodes.size() == outputs_.size());
            std::vector<std::shared_ptr<internal::ArrayNode>> temp_prev_array_nodes;
            temp_prev_array_nodes.reserve(prev_array_nodes.size());
            std::transform(
                    prev_array_nodes.begin(),
                    prev_array_nodes.end(),
                    std::back_inserter(temp_prev_array_nodes),
                    [](const std::weak_ptr<ArrayNode>& prev) {
                        assert(!prev.expired());
                        return prev.lock();
                    });
            op_node_map_[other_graph_id]->RegisterOuterGraphsPreviousArrayNodes(graph_id, std::move(temp_prev_array_nodes));
        } else {
            // Do nothing.
        }
    }
}

RetainedInputToken BackwardBuilder::RetainInput(size_t input_index) {
    assert(input_index < inputs_.size());
    return {internal::GetArrayBody(gsl::at(inputs_, input_index))->GetParams(), input_index};
}

RetainedOutputToken BackwardBuilder::RetainOutput(size_t output_index) {
    assert(output_index < outputs_.size());
    return {internal::GetArrayBody(gsl::at(outputs_, output_index))->GetParams(), output_index};
}

}  // namespace xchainer<|MERGE_RESOLUTION|>--- conflicted
+++ resolved
@@ -44,12 +44,7 @@
 
         for (std::shared_ptr<ArrayNode>& next_array_node : internal::GetArrayBody(input)->nodes()) {
             const GraphId& graph_id = next_array_node->graph_id();
-<<<<<<< HEAD
             if (!IsBackpropRequired(graph_id)) {
-=======
-
-            if (!IsBackpropRequired(graph_id, input.device().context())) {
->>>>>>> fae561d4
                 continue;
             }
 
