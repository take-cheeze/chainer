--- conflicted
+++ resolved
@@ -39,11 +39,6 @@
     }
 
     template <typename T>
-    Array MakeArray(const Shape& shape, std::shared_ptr<void> data, const GraphId& graph_id) {
-        return MakeArray<T>(shape, data).RequireGrad(graph_id);
-    }
-
-    template <typename T>
     Array MakeArray(const Shape& shape, std::initializer_list<T> data) {
         auto a = std::make_unique<T[]>(data.size());
         std::copy(data.begin(), data.end(), a.get());
@@ -51,11 +46,6 @@
     }
 
     template <typename T>
-    Array MakeArray(const Shape& shape, std::initializer_list<T> data, const GraphId& graph_id) {
-        return MakeArray<T>(shape, data).RequireGrad(graph_id);
-    }
-
-    template <typename T>
     void ExpectEqualCopy(const Array& expected, const Array& actual) {
         EXPECT_EQ(expected.dtype(), actual.dtype());
         EXPECT_EQ(expected.shape(), actual.shape());
@@ -67,12 +57,6 @@
         EXPECT_EQ(0, actual.offset());
 
         ExpectDataEqual<T>(expected, actual);
-    }
-
-    template <typename T>
-    void ExpectEqualCopy(const Array& expected, const Array& actual, const GraphId& graph_id) {
-        EXPECT_EQ(expected.RequiresGrad(graph_id), actual.RequiresGrad(graph_id));
-        ExpectEqualCopy<T>(expected, actual);
     }
 
     template <typename T>
@@ -125,7 +109,6 @@
     void ExpectArraysEqualAttributes(const Array& a, const Array& b) {
         EXPECT_EQ(a.dtype(), b.dtype());
         EXPECT_EQ(a.shape(), b.shape());
-        EXPECT_EQ(a.requires_grad(), b.requires_grad());
         EXPECT_EQ(a.is_contiguous(), b.is_contiguous());
         EXPECT_EQ(a.offset(), b.offset());
     }
@@ -159,12 +142,7 @@
         EXPECT_EQ(2, x.ndim());
         EXPECT_EQ(3 * 2, x.total_size());
         EXPECT_EQ(int64_t{sizeof(T)}, x.element_bytes());
-<<<<<<< HEAD
-        EXPECT_EQ(shape.total_size() * sizeof(T), x.total_bytes());
-=======
         EXPECT_EQ(shape.total_size() * int64_t{sizeof(T)}, x.total_bytes());
-        EXPECT_FALSE(x.requires_grad());
->>>>>>> e3635f9c
         EXPECT_TRUE(x.is_contiguous());
         EXPECT_EQ(0, x.offset());
 
@@ -343,7 +321,8 @@
         ExpectEqual<bool>(a, b);
         ExpectArraysEqualAttributes(a, b);
         EXPECT_EQ(a.data(), b.data());
-        EXPECT_EQ(a.node(), b.node());
+        EXPECT_THROW(a.node(), XchainerError);
+        EXPECT_THROW(b.node(), XchainerError);
     }
 
     // A view must not share requires_grad with the original array.
@@ -352,7 +331,7 @@
         ASSERT_FALSE(a.requires_grad());
         ASSERT_FALSE(b.requires_grad());
 
-        a.set_requires_grad(true);
+        a.RequireGrad();
         EXPECT_NE(a.requires_grad(), b.requires_grad());
     }
 }
@@ -393,19 +372,10 @@
     auto body = a.body();
     Array b{body};
     EXPECT_EQ(body, b.body());
-<<<<<<< HEAD
-    EXPECT_EQ(a.dtype(), b.dtype());
-    EXPECT_EQ(a.shape(), b.shape());
-    EXPECT_EQ(a.data(), b.data());
-    EXPECT_EQ(a.is_contiguous(), b.is_contiguous());
-    EXPECT_EQ(a.offset(), b.offset());
-    EXPECT_EQ(a.RequiresGrad(), b.RequiresGrad());
-=======
-
     ExpectArraysEqualAttributes(a, b);
     EXPECT_EQ(a.data(), b.data());
-    EXPECT_EQ(a.node(), b.node());
->>>>>>> e3635f9c
+    EXPECT_THROW(a.node(), XchainerError);
+    EXPECT_THROW(b.node(), XchainerError);
 }
 
 TEST_P(ArrayTest, ArrayMoveAssignmentOperator) {
@@ -419,18 +389,18 @@
     // Default graph
     {
         Array x = MakeArray<bool>({1}, {true});
-        ASSERT_FALSE(x.RequiresGrad());
+        ASSERT_FALSE(x.requires_grad());
         x.RequireGrad();
-        ASSERT_TRUE(x.RequiresGrad());
+        ASSERT_TRUE(x.requires_grad());
     }
 
     // User-specified graph
     {
         GraphId graph_id = "graph_1";
         Array x = MakeArray<bool>({1}, {true});
-        ASSERT_FALSE(x.RequiresGrad(graph_id));
+        ASSERT_FALSE(x.requires_grad(graph_id));
         x.RequireGrad(graph_id);
-        ASSERT_TRUE(x.RequiresGrad(graph_id));
+        ASSERT_TRUE(x.requires_grad(graph_id));
     }
 }
 
@@ -439,36 +409,35 @@
     Shape shape{2, 3};
     using T = float;
 
-    Array x = MakeArray<T>(shape, {5, 3, 2, 1, 4, 6}, graph_id);
-    Array g = MakeArray<T>(shape, {8, 4, 6, 3, 2, 1}, graph_id);
-
-    EXPECT_FALSE(x.Grad(graph_id)) << "grad must be initially unset";
+    Array x = MakeArray<T>(shape, {5, 3, 2, 1, 4, 6});
+    Array g = MakeArray<T>(shape, {8, 4, 6, 3, 2, 1});
+
+    x.RequireGrad(graph_id);
+    g.RequireGrad(graph_id);
+
+    EXPECT_FALSE(x.grad(graph_id)) << "grad must be initially unset";
 
     // Set and get grad
     {
-        x.SetGrad(g, graph_id);
-
-        ExpectEqual<T>(g, *x.Grad(graph_id));
+        x.set_grad(g, graph_id);
+
+        ExpectEqual<T>(g, *x.grad(graph_id));
     }
 
     // Get grad multiple times
     {
-        const Array& grad1 = *x.Grad(graph_id);
-        const Array& grad2 = *x.Grad(graph_id);
+        const Array& grad1 = *x.grad(graph_id);
+        const Array& grad2 = *x.grad(graph_id);
         EXPECT_EQ(&grad1, &grad2) << "Multiple retrieval of grad must return the same arrays";
     }
 
     // ClearGrad
     {
-<<<<<<< HEAD
-        Array grad_view = x.Grad(graph_id)->MakeView();  // Make a view of grad
-=======
-        Array grad_view = *x.grad();  // Make a view of grad
->>>>>>> e3635f9c
+        Array grad_view = *x.grad(graph_id);  // Make a view of grad
 
         x.ClearGrad(graph_id);
 
-        EXPECT_FALSE(x.Grad(graph_id)) << "grad must be cleared after calling ClearGrad()";
+        EXPECT_FALSE(x.grad(graph_id)) << "grad must be cleared after calling ClearGrad()";
 
         // ClearGrad() must not affect previously retrieved view to grad
         ExpectEqual<T>(grad_view, g);
@@ -855,8 +824,8 @@
     b.RequireGrad(graph_id);
 
     {
-        auto a_node = a.Node(graph_id);
-        auto b_node = b.Node(graph_id);
+        auto a_node = a.node(graph_id);
+        auto b_node = b.node(graph_id);
         EXPECT_NE(a_node, nullptr);
         EXPECT_NE(b_node, nullptr);
         auto a_op_node = a_node->next_node();
@@ -867,9 +836,9 @@
 
     Array c = a + b;
     {
-        auto a_node = a.Node(graph_id);
-        auto b_node = b.Node(graph_id);
-        auto c_node = c.Node(graph_id);
+        auto a_node = a.node(graph_id);
+        auto b_node = b.node(graph_id);
+        auto c_node = c.node(graph_id);
         EXPECT_NE(a_node, nullptr);
         EXPECT_NE(b_node, nullptr);
         EXPECT_NE(c_node, nullptr);
@@ -884,10 +853,10 @@
 
     Array o = a * c;
     {
-        auto a_node = a.Node(graph_id);
-        auto b_node = b.Node(graph_id);
-        auto c_node = c.Node(graph_id);
-        auto o_node = o.Node(graph_id);
+        auto a_node = a.node(graph_id);
+        auto b_node = b.node(graph_id);
+        auto c_node = c.node(graph_id);
+        auto o_node = o.node(graph_id);
         EXPECT_NE(a_node, nullptr);
         EXPECT_NE(b_node, nullptr);
         EXPECT_NE(c_node, nullptr);
@@ -906,40 +875,36 @@
 }
 
 TEST_P(ArrayTest, InplaceNotAllowedWithRequiresGrad) {
-    {
-        Array a = MakeArray<bool>({4, 1}, {true, true, false, false}, "graph_1");
-        Array b = MakeArray<bool>({4, 1}, {true, false, true, false}, "graph_1");
+    GraphId graph_id = "graph_1";
+    {
+        Array a = MakeArray<bool>({4, 1}, {true, true, false, false});
+        Array b = MakeArray<bool>({4, 1}, {true, false, true, false});
+        a.RequireGrad(graph_id);
+        b.RequireGrad(graph_id);
         EXPECT_THROW({ a += b; }, XchainerError);
     }
 
     {
-        Array a = MakeArray<bool>({4, 1}, {true, true, false, false}, "graph_1");
-        Array b = MakeArray<bool>({4, 1}, {true, false, true, false}, "graph_2");
-        EXPECT_THROW({ a += b; }, XchainerError);
-    }
-
-    {
-        Array a = MakeArray<bool>({4, 1}, {true, true, false, false}, "graph_1");
-        Array b = MakeArray<bool>({4, 1}, {true, false, true, false}, "graph_1");
+        Array a = MakeArray<bool>({4, 1}, {true, true, false, false});
+        Array b = MakeArray<bool>({4, 1}, {true, false, true, false});
+        a.RequireGrad(graph_id);
+        b.RequireGrad(graph_id);
         EXPECT_THROW({ a *= b; }, XchainerError);
     }
 
     {
-        Array a = MakeArray<bool>({4, 1}, {true, true, false, false}, "graph_1");
-        Array b = MakeArray<bool>({4, 1}, {true, false, true, false}, "graph_2");
+        Array a = MakeArray<bool>({4, 1}, {true, true, false, false});
+        Array b = MakeArray<bool>({4, 1}, {true, false, true, false});
+        a.RequireGrad(graph_id);
         EXPECT_THROW({ a *= b; }, XchainerError);
     }
 
-    {
-        Array a = MakeArray<bool>({4, 1}, {true, true, false, false}, "graph_1");
+    // Does not throw since the inplace Array is not a part of any graph prior operation
+    {
+        Array a = MakeArray<bool>({4, 1}, {true, true, false, false});
         Array b = MakeArray<bool>({4, 1}, {true, false, true, false});
-        EXPECT_THROW({ a += b; }, XchainerError);
-    }
-
-    {
-        Array a = MakeArray<bool>({4, 1}, {true, true, false, false});
-        Array b = MakeArray<bool>({4, 1}, {true, false, true, false}, "graph_1");
-        EXPECT_NO_THROW({ a += b; });
+        b.RequireGrad(graph_id);
+        EXPECT_NO_THROW({ a *= b; });
     }
 }
 
@@ -950,39 +915,27 @@
         ExpectEqualCopy<bool>(a, o);
     }
     {
-        Array a = MakeArray<bool>({4, 1}, {true, true, false, false}, "graph_1");
-        Array o = a.Copy();
-        ExpectEqualCopy<bool>(a, o, "graph_1");
-    }
-    {
         Array a = MakeArray<int8_t>({3, 1}, {1, 2, 3});
         Array o = a.Copy();
         ExpectEqualCopy<bool>(a, o);
     }
     {
-        Array a = MakeArray<int8_t>({3, 1}, {1, 2, 3}, "graph_1");
-        Array o = a.Copy();
-        ExpectEqualCopy<bool>(a, o, "graph_1");
-    }
-    {
-        Array a = MakeArray<float>({3, 1}, {1, 2, 3});
+        Array a = MakeArray<float>({3, 1}, {1.0f, 2.0f, 3.0f});
         Array o = a.Copy();
         ExpectEqualCopy<bool>(a, o);
     }
-    {
-        Array a = MakeArray<float>({3, 1}, {1, 2, 3}, "graph_1");
-        Array o = a.Copy();
-        ExpectEqualCopy<bool>(a, o, "graph_1");
-    }
 }
 
 TEST_P(ArrayTest, AddBackward) {
-    GraphId graph_id = "graph_1";
-    Array a = MakeArray<bool>({4, 1}, {true, true, false, false}, graph_id);
-    Array b = MakeArray<bool>({4, 1}, {true, false, true, false}, graph_id);
+    Array a = MakeArray<bool>({4, 1}, {true, true, false, false});
+    Array b = MakeArray<bool>({4, 1}, {true, false, true, false});
+
+    a.RequireGrad();
+    b.RequireGrad();
+
     Array o = a + b;
 
-    auto op_node = o.Node(graph_id)->next_node();
+    auto op_node = o.node()->next_node();
     Array go = MakeArray<bool>({4, 1}, {true, true, true, true});
     Array ga = op_node->backward_functions()[0](go);
     Array gb = op_node->backward_functions()[1](go);
@@ -992,12 +945,15 @@
 }
 
 TEST_P(ArrayTest, MulBackward) {
-    GraphId graph_id = "graph_1";
-    Array a = MakeArray<bool>({4, 1}, {true, true, false, false}, graph_id);
-    Array b = MakeArray<bool>({4, 1}, {true, false, true, false}, graph_id);
+    Array a = MakeArray<bool>({4, 1}, {true, true, false, false});
+    Array b = MakeArray<bool>({4, 1}, {true, false, true, false});
+
+    a.RequireGrad();
+    b.RequireGrad();
+
     Array o = a * b;
 
-    auto op_node = o.Node(graph_id)->next_node();
+    auto op_node = o.node()->next_node();
     Array go = MakeArray<bool>({4, 1}, {true, true, true, true});
     Array ga = op_node->backward_functions()[0](go);
     Array gb = op_node->backward_functions()[1](go);
@@ -1007,13 +963,14 @@
 }
 
 TEST_P(ArrayTest, MulBackwrdCapture) {
-    GraphId graph_id = "graph_1";
-    Array y = [this, &graph_id]() {
-        Array x1 = MakeArray<float>({1}, {2.0f}, graph_id);
-        Array x2 = MakeArray<float>({1}, {3.0f}, graph_id);
+    Array y = [this]() {
+        Array x1 = MakeArray<float>({1}, {2.0f});
+        Array x2 = MakeArray<float>({1}, {3.0f});
+        x1.RequireGrad();
+        x2.RequireGrad();
         return x1 * x2;
     }();
-    auto op_node = y.Node(graph_id)->next_node();
+    auto op_node = y.node()->next_node();
     auto lhs_func = op_node->backward_functions()[0];
     auto rhs_func = op_node->backward_functions()[1];
     Array gy = MakeArray<float>({1}, {1.0f});
@@ -1028,25 +985,29 @@
 }
 
 TEST_P(ArrayTest, MultipleGraphsForwardPropagation) {
+    Array a = MakeArray<float>({1}, {2.0f});
+    Array b = MakeArray<float>({1}, {2.0f});
+
     GraphId graph_id_1 = "graph_1";
     GraphId graph_id_2 = "graph_2";
-    Array a = MakeArray<float>({1}, {2.0f}, graph_id_1);
-    Array b = MakeArray<float>({1}, {2.0f}, graph_id_2);
-
-    EXPECT_TRUE(a.RequiresGrad(graph_id_1));
-    EXPECT_FALSE(a.RequiresGrad(graph_id_2));
-
-    EXPECT_FALSE(b.RequiresGrad(graph_id_1));
-    EXPECT_TRUE(b.RequiresGrad(graph_id_2));
+
+    a.RequireGrad(graph_id_1);
+    b.RequireGrad(graph_id_2);
+
+    EXPECT_TRUE(a.requires_grad(graph_id_1));
+    EXPECT_FALSE(a.requires_grad(graph_id_2));
+
+    EXPECT_FALSE(b.requires_grad(graph_id_1));
+    EXPECT_TRUE(b.requires_grad(graph_id_2));
 
     Array o = a * b;
 
-    EXPECT_TRUE(o.RequiresGrad(graph_id_1));
-    EXPECT_TRUE(o.RequiresGrad(graph_id_2));
+    EXPECT_TRUE(o.requires_grad(graph_id_1));
+    EXPECT_TRUE(o.requires_grad(graph_id_2));
 
     // No unspecified graphs are generated
-    EXPECT_FALSE(o.RequiresGrad(""));
-    EXPECT_FALSE(o.RequiresGrad("graph_3"));
+    EXPECT_FALSE(o.requires_grad(""));
+    EXPECT_FALSE(o.requires_grad("graph_3"));
 }
 
 INSTANTIATE_TEST_CASE_P(ForEachDevice, ArrayTest, ::testing::Values(
