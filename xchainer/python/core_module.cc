#include <pybind11/pybind11.h>

#include "xchainer/array.h"
#include "xchainer/backprop.h"
#include "xchainer/constant.h"
#include "xchainer/python/array.h"
#include "xchainer/python/common.h"
#include "xchainer/python/device.h"
#include "xchainer/python/dtype.h"
#include "xchainer/python/error.h"
#include "xchainer/python/scalar.h"
#include "xchainer/python/shape.h"

namespace xchainer {

namespace py = pybind11;

namespace {

void InitXchainerModule(pybind11::module& m) {
    using ArrayBodyPtr = std::shared_ptr<internal::ArrayBody>;

    m.doc() = "xChainer";
    m.attr("__name__") = "xchainer";  // Show each member as "xchainer.*" instead of "xchainer.core.*"

    m.def("backward",
          [](const ArrayBodyPtr& body, const GraphId& graph_id, bool enable_double_backprop) {
              Array array{body};
              auto double_backprop = enable_double_backprop ? DoubleBackpropOption::kEnable : DoubleBackpropOption::kDisable;
              Backward(array, graph_id, double_backprop);
          },
<<<<<<< HEAD
          py::arg().noconvert(), py::arg("graph_id") = kDefaultGraphId)
=======
          py::arg().noconvert(), py::arg("graph_id") = "", py::arg("enable_double_backprop") = false)
>>>>>>> 41fade56
        .def("empty", [](const Shape& shape, Dtype dtype) { return Array::Empty(shape, dtype).move_body(); })
        .def("full", [](const Shape& shape, Scalar value, Dtype dtype) { return Array::Full(shape, value, dtype).move_body(); })
        .def("full", [](const Shape& shape, Scalar value) { return Array::Full(shape, value).move_body(); })
        .def("zeros", [](const Shape& shape, Dtype dtype) { return Array::Zeros(shape, dtype).move_body(); })
        .def("ones", [](const Shape& shape, Dtype dtype) { return Array::Ones(shape, dtype).move_body(); })
        .def("empty_like", [](const ArrayBodyPtr& other) { return Array::EmptyLike(Array{other}).move_body(); })
        .def("full_like", [](const ArrayBodyPtr& other, Scalar value) { return Array::FullLike(Array{other}, value).move_body(); })
        .def("zeros_like", [](const ArrayBodyPtr& other) { return Array::ZerosLike(Array{other}).move_body(); })
        .def("ones_like", [](const ArrayBodyPtr& other) { return Array::OnesLike(Array{other}).move_body(); });
}
}  // namespace
}  // namespace xchainer

PYBIND11_MODULE(_core, m) {  // NOLINT
    xchainer::InitXchainerModule(m);
    xchainer::InitXchainerDevice(m);
    xchainer::InitXchainerDtype(m);
    xchainer::InitXchainerError(m);
    xchainer::InitXchainerScalar(m);
    xchainer::InitXchainerShape(m);
    xchainer::InitXchainerArray(m);
}<|MERGE_RESOLUTION|>--- conflicted
+++ resolved
@@ -29,11 +29,7 @@
               auto double_backprop = enable_double_backprop ? DoubleBackpropOption::kEnable : DoubleBackpropOption::kDisable;
               Backward(array, graph_id, double_backprop);
           },
-<<<<<<< HEAD
-          py::arg().noconvert(), py::arg("graph_id") = kDefaultGraphId)
-=======
-          py::arg().noconvert(), py::arg("graph_id") = "", py::arg("enable_double_backprop") = false)
->>>>>>> 41fade56
+          py::arg().noconvert(), py::arg("graph_id") = kDefaultGraphId, py::arg("enable_double_backprop") = false)
         .def("empty", [](const Shape& shape, Dtype dtype) { return Array::Empty(shape, dtype).move_body(); })
         .def("full", [](const Shape& shape, Scalar value, Dtype dtype) { return Array::Full(shape, value, dtype).move_body(); })
         .def("full", [](const Shape& shape, Scalar value) { return Array::Full(shape, value).move_body(); })
