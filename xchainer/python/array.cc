#include "xchainer/python/array.h"

#include <algorithm>
#include <cstdint>

#include <pybind11/numpy.h>
#include <pybind11/operators.h>

#include "xchainer/array.h"
#include "xchainer/dtype.h"
#include "xchainer/error.h"

#include "xchainer/python/common.h"

namespace xchainer {

namespace py = pybind11;

namespace {

using ArrayBodyPtr = std::shared_ptr<internal::ArrayBody>;
using ConstArrayBodyPtr = std::shared_ptr<const internal::ArrayBody>;

Dtype NumpyDtypeToDtype(const py::dtype& npdtype) {
    switch (npdtype.kind()) {
        case 'b':
            return Dtype::kBool;
        case 'i':
            switch (npdtype.itemsize()) {
                case 1:
                    return Dtype::kInt8;
                case 2:
                    return Dtype::kInt16;
                case 4:
                    return Dtype::kInt32;
                case 8:
                    return Dtype::kInt64;
                default:
                    break;
            }
            break;
        case 'u':
            switch (npdtype.itemsize()) {
                case 1:
                    return Dtype::kUInt8;
                default:
                    break;
            }
            break;
        case 'f':
            switch (npdtype.itemsize()) {
                case 4:
                    return Dtype::kFloat32;
                case 8:
                    return Dtype::kFloat64;
                default:
                    break;
            }
            break;
        default:
            break;
    }
    throw DtypeError("unsupported NumPy dtype");
}

ArrayBodyPtr MakeArray(const Shape& shape, Dtype dtype, py::list list) {
    auto total_size = shape.total_size();
    auto bytes = GetElementSize(dtype) * total_size;
    if (static_cast<size_t>(total_size) != list.size()) {
        throw DimensionError("Invalid data length");
    }

    // Allocate a buffer and copy data
    std::shared_ptr<void> ptr = std::make_unique<uint8_t[]>(bytes);
    VisitDtype(dtype, [&](auto pt) {
        using T = typename decltype(pt)::type;
        std::transform(list.begin(), list.end(), static_cast<T*>(ptr.get()), [](auto& item) { return py::cast<T>(item); });
    });
    return Array::FromBuffer(shape, dtype, ptr).move_body();
}

ArrayBodyPtr MakeArray(py::array array) {
    if ((array.flags() & py::array::c_style) == 0) {
        throw DimensionError("cannot convert non-contiguous NumPy array to Array");
    }

    Dtype dtype = NumpyDtypeToDtype(array.dtype());
    py::buffer_info info = array.request();
    Shape shape(info.shape);

    // data holds the copy of py::array which in turn references the NumPy array and the buffer is therefore not released
    std::shared_ptr<void> data(std::make_shared<py::array>(std::move(array)), array.mutable_data());

    return Array::FromBuffer(shape, dtype, data).move_body();
}

py::buffer_info MakeNumpyArrayFromArray(internal::ArrayBody& self) {
    // Used as a temporary accessor
    Array array{std::move(ArrayBodyPtr(&self, [](internal::ArrayBody* ptr) {
        (void)ptr;  // unused
    }))};

    if (!array.is_contiguous()) {
        throw DimensionError("cannot convert non-contiguous Array to NumPy array");
    }

    int64_t itemsize{GetElementSize(array.dtype())};
    const Shape& shape = array.shape();

    // compute C-contiguous strides
    size_t ndim = array.ndim();
    std::vector<size_t> strides(ndim);
    if (ndim > 0) {
        std::partial_sum(shape.crbegin(), shape.crend() - 1, strides.rbegin() + 1, std::multiplies<size_t>());
        strides.back() = 1;
        std::transform(strides.crbegin(), strides.crend(), strides.rbegin(), [&itemsize](size_t item) { return item * itemsize; });
    }

    return py::buffer_info(array.data().get(), itemsize, std::string(1, GetCharCode(array.dtype())), ndim, shape, strides);
}

}  // namespace

void InitXchainerArray(pybind11::module& m) {
    py::class_<internal::ArrayBody, ArrayBodyPtr>{m, "Array", py::buffer_protocol()}
        .def(py::init(py::overload_cast<const Shape&, Dtype, py::list>(&MakeArray)))
        .def(py::init(py::overload_cast<py::array>(&MakeArray)))
        .def_buffer(&MakeNumpyArrayFromArray)
<<<<<<< HEAD
        .def("view", &Array::MakeView)
        .def(py::self += py::self)
        .def(py::self *= py::self)
        .def(py::self + py::self)
        .def(py::self * py::self)
        .def("__repr__", static_cast<std::string (Array::*)() const>(&Array::ToString))
        .def("copy", &Array::Copy)
        .def_property("requires_grad", [](Array& self) -> bool { return self.RequiresGrad(); },
                      [](Array& self, bool requires_grad) {
                          if (requires_grad) {
                              self.RequireGrad();
                          } else {
                              //  TODO(hvy): Not yet implemented
                          }
                      })
        .def_property("grad",
                      [](Array& self) -> nonstd::optional<Array> {
                          if (self.RequiresGrad()) {
                              return self.Grad()->MakeView();
=======
        .def("view",
             [](const ArrayBodyPtr& self) {
                 // Duplicate the array body
                 return std::make_shared<internal::ArrayBody>(*self);
             })
        .def("__iadd__", [](const ArrayBodyPtr& self, const ArrayBodyPtr& rhs) { return (Array{self} += Array{rhs}).move_body(); })
        .def("__imul__", [](const ArrayBodyPtr& self, const ArrayBodyPtr& rhs) { return (Array{self} *= Array{rhs}).move_body(); })
        .def("__add__", [](const ArrayBodyPtr& self, const ArrayBodyPtr& rhs) { return (Array{self} + Array{rhs}).move_body(); })
        .def("__mul__", [](const ArrayBodyPtr& self, const ArrayBodyPtr& rhs) { return (Array{self} * Array{rhs}).move_body(); })
        .def("__repr__", [](const ArrayBodyPtr& self) { return Array{self}.ToString(); })
        .def("copy", [](const ArrayBodyPtr& self) { return Array{self}.Copy().move_body(); })
        .def_property("requires_grad", [](const ArrayBodyPtr& self) { return Array{self}.requires_grad(); },
                      [](const ArrayBodyPtr& self, bool value) { Array{self}.set_requires_grad(value); })
        .def_property("grad",
                      [](const ArrayBodyPtr& self) -> ConstArrayBodyPtr {
                          if (const auto& grad = Array{self}.grad()) {
                              return grad->body();
>>>>>>> e3635f9c
                          } else {
                              return nullptr;
                          }
                      },
                      [](const ArrayBodyPtr& self, const ArrayBodyPtr& grad) {
                          if (grad) {
<<<<<<< HEAD
                              if (!self.RequiresGrad()) {
                                  // Create the ArrayNode required in order to set the gradient
                                  self.RequireGrad();
                              }
                              self.SetGrad(grad->MakeView());
=======
                              Array{self}.set_grad(Array{grad});
>>>>>>> e3635f9c
                          } else {
                              Array{self}.ClearGrad();
                          }
                      })
        .def_property_readonly("dtype", [](const ArrayBodyPtr& self) { return Array{self}.dtype(); })
        .def_property_readonly("element_bytes", [](const ArrayBodyPtr& self) { return Array{self}.element_bytes(); })
        .def_property_readonly("is_contiguous", [](const ArrayBodyPtr& self) { return Array{self}.is_contiguous(); })
        .def_property_readonly("ndim", [](const ArrayBodyPtr& self) { return Array{self}.ndim(); })
        .def_property_readonly("offset", [](const ArrayBodyPtr& self) { return Array{self}.offset(); })
        .def_property_readonly("shape", [](const ArrayBodyPtr& self) { return Array{self}.shape(); })
        .def_property_readonly("total_bytes", [](const ArrayBodyPtr& self) { return Array{self}.total_bytes(); })
        .def_property_readonly("total_size", [](const ArrayBodyPtr& self) { return Array{self}.total_size(); })
        .def_property_readonly("_debug_data_memory_address",  // These methods starting with `_debug_` are stubs for testing
                               [](const ArrayBodyPtr& self) { return reinterpret_cast<std::uintptr_t>(Array{self}.data().get()); })
        .def_property_readonly("_debug_flat_data", [](const ArrayBodyPtr& self) {
            py::list list;
            Array array{self};

            // Copy data into the list
            VisitDtype(array.dtype(), [&array, &list](auto pt) {
                using T = typename decltype(pt)::type;
                auto size = array.total_size();
                const T& data = *std::static_pointer_cast<const T>(array.data());
                for (int64_t i = 0; i < size; ++i) {
                    list.append((&data)[i]);
                }
            });

            return list;
        });
}

}  // namespace xchainer<|MERGE_RESOLUTION|>--- conflicted
+++ resolved
@@ -126,27 +126,27 @@
         .def(py::init(py::overload_cast<const Shape&, Dtype, py::list>(&MakeArray)))
         .def(py::init(py::overload_cast<py::array>(&MakeArray)))
         .def_buffer(&MakeNumpyArrayFromArray)
-<<<<<<< HEAD
-        .def("view", &Array::MakeView)
-        .def(py::self += py::self)
-        .def(py::self *= py::self)
-        .def(py::self + py::self)
-        .def(py::self * py::self)
-        .def("__repr__", static_cast<std::string (Array::*)() const>(&Array::ToString))
-        .def("copy", &Array::Copy)
-        .def_property("requires_grad", [](Array& self) -> bool { return self.RequiresGrad(); },
-                      [](Array& self, bool requires_grad) {
-                          if (requires_grad) {
-                              self.RequireGrad();
-                          } else {
-                              //  TODO(hvy): Not yet implemented
-                          }
-                      })
-        .def_property("grad",
-                      [](Array& self) -> nonstd::optional<Array> {
-                          if (self.RequiresGrad()) {
-                              return self.Grad()->MakeView();
-=======
+        /*
+                .def("view", &Array::MakeView)
+                .def(py::self += py::self)
+                .def(py::self *= py::self)
+                .def(py::self + py::self)
+                .def(py::self * py::self)
+                .def("__repr__", static_cast<std::string (Array::*)() const>(&Array::ToString))
+                .def("copy", &Array::Copy)
+                .def_property("requires_grad", [](Array& self) -> bool { return self.RequiresGrad(); },
+                              [](Array& self, bool requires_grad) {
+                                  if (requires_grad) {
+                                      self.RequireGrad();
+                                  } else {
+                                      //  TODO(hvy): Not yet implemented
+                                  }
+                              })
+                .def_property("grad",
+                              [](Array& self) -> nonstd::optional<Array> {
+                                  if (self.RequiresGrad()) {
+                                      return self.Grad()->MakeView();
+        */
         .def("view",
              [](const ArrayBodyPtr& self) {
                  // Duplicate the array body
@@ -159,27 +159,24 @@
         .def("__repr__", [](const ArrayBodyPtr& self) { return Array{self}.ToString(); })
         .def("copy", [](const ArrayBodyPtr& self) { return Array{self}.Copy().move_body(); })
         .def_property("requires_grad", [](const ArrayBodyPtr& self) { return Array{self}.requires_grad(); },
-                      [](const ArrayBodyPtr& self, bool value) { Array{self}.set_requires_grad(value); })
+                      [](const ArrayBodyPtr& self, bool value) {
+                          if (value) {
+                              Array{self}.RequireGrad();
+                          } else {
+                              // Cannot unset required gradients
+                          }
+                      })
         .def_property("grad",
                       [](const ArrayBodyPtr& self) -> ConstArrayBodyPtr {
                           if (const auto& grad = Array{self}.grad()) {
                               return grad->body();
->>>>>>> e3635f9c
                           } else {
                               return nullptr;
                           }
                       },
                       [](const ArrayBodyPtr& self, const ArrayBodyPtr& grad) {
                           if (grad) {
-<<<<<<< HEAD
-                              if (!self.RequiresGrad()) {
-                                  // Create the ArrayNode required in order to set the gradient
-                                  self.RequireGrad();
-                              }
-                              self.SetGrad(grad->MakeView());
-=======
                               Array{self}.set_grad(Array{grad});
->>>>>>> e3635f9c
                           } else {
                               Array{self}.ClearGrad();
                           }
